--- conflicted
+++ resolved
@@ -1,6 +1,7 @@
 // SPDX-License-Identifier: GPL-2.0
 pragma solidity ^0.8.0;
 
+// Chimera deps
 // Chimera deps
 import { BaseTargetFunctions } from "@chimera/BaseTargetFunctions.sol";
 import { vm } from "@chimera/Hevm.sol";
@@ -9,14 +10,11 @@
 import { MockERC20 } from "@recon/MockERC20.sol";
 import { Panic } from "@recon/Panic.sol";
 
-import { ILender } from "contracts/interfaces/ILender.sol";
-
-import { BeforeAfter } from "../BeforeAfter.sol";
-import { Properties } from "../Properties.sol";
-import { LenderWrapper } from "test/recon/helpers/LenderWrapper.sol";
+import "contracts/lendingPool/Lender.sol";
 
 import { BeforeAfter, OpType } from "../BeforeAfter.sol";
 import { Properties } from "../Properties.sol";
+import { LenderWrapper } from "test/recon/helpers/LenderWrapper.sol";
 
 abstract contract LenderTargets is BaseTargetFunctions, Properties {
     /// CUSTOM TARGET FUNCTIONS - Add your own target functions here ///
@@ -75,10 +73,6 @@
         lender.pauseAsset(_asset, _pause);
     }
 
-<<<<<<< HEAD
-    function lender_realizeInterest(address _asset) public updateGhosts asActor {
-        lender.realizeInterest(_asset);
-=======
     /// @dev Property: realizeInterest should only revert with ZeroRealization if paused or totalUnrealizedInterest == 0, otherwise should always update the realization value
     function lender_realizeInterest(address _asset) public asActor {
         try lender.realizeInterest(_asset) {
@@ -93,7 +87,6 @@
                 t(!zeroRealizationError, "realizeInterest does not update when it should");
             }
         }
->>>>>>> f1db482e
     }
 
     function lender_realizeRestakerInterest(address _agent, address _asset) public updateGhosts asActor {
@@ -104,10 +97,6 @@
         lender.removeAsset(_asset);
     }
 
-<<<<<<< HEAD
-    function lender_repay(address _asset, uint256 _amount, address _agent) public updateGhosts asActor {
-        lender.repay(_asset, _amount, _agent);
-=======
     /// @dev Property: Repay should never revert due to under/overflow
     function lender_repay(address _asset, uint256 _amount, address _agent) public asActor {
         try lender.repay(_asset, _amount, _agent) {
@@ -117,7 +106,6 @@
 
             t(!underflowError, "underflow error");
         }
->>>>>>> f1db482e
     }
 
     function lender_setMinBorrow(address _asset, uint256 _minBorrow) public asAdmin {
