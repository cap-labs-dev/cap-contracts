--- conflicted
+++ resolved
@@ -21,7 +21,11 @@
         oracle.setBenchmarkRate(_asset, _rate);
     }
 
-<<<<<<< HEAD
+    function oracle_setMarketOracleData(address _asset, IOracle.OracleData memory _oracleData) public asActor {
+        require(_oracleData.adapter != address(0));
+        oracle.setMarketOracleData(_asset, _oracleData);
+    }
+
     function oracle_setPriceBackupOracleData(address _asset, IOracle.OracleData memory _oracleData) public asActor {
         oracle.setPriceBackupOracleData(_asset, _oracleData);
     }
@@ -31,8 +35,6 @@
         oracle.setPriceOracleData(_asset, _oracleData);
     }
 
-=======
->>>>>>> 0d61aaec
     function oracle_setRestakerRate(address _agent, uint256 _rate) public asActor {
         _rate %= (RAY + 1); // upper bound of 100% interest rates
         oracle.setRestakerRate(_agent, _rate);
