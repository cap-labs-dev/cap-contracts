--- conflicted
+++ resolved
@@ -75,12 +75,9 @@
 | 71 | property_no_operation_makes_user_liquidatable | no operation should make a user liquidatable | |
 | 72 | property_dust_on_repay | after all users have repaid their debt, their balance of `debtToken` should be 0 | |
 | 73 | property_zero_debt_is_borrowing | if the debt token balance is 0, the agent should not be isBorrowing | |
-<<<<<<< HEAD
-| 74 | property_previewRedeem_greater_than_loaned | `previewRedeem(totalSupply)` >= `loaned` | |
-=======
 | 74 | property_agent_always_has_more_than_min_borrow | agent always has more than minBorrow balance of debtToken | |
 | 75 | property_lender_does_not_accumulate_dust | lender does not accumulate dust | |
 | 76 | property_debt_zero_after_repay | after all users have repaid their debt, the `reserve.debt` should be 0 | |
 | 77 | doomsday_repay_all | repaying all debt for all actors transfers same amount of interest as would have been transferred by `realizeInterest` | |
 | 78 | doomsday_manipulate_utilization_rate | borrowing and repaying an amount in the same block shouldn't change the utilization rate | |
->>>>>>> 65ebd572
+| 79 | property_previewRedeem_greater_than_loaned | `previewRedeem(totalSupply)` >= `loaned` | |