--- conflicted
+++ resolved
@@ -1,14 +1,14 @@
-| # | Function Name | Property Description | Passing |
+| #  | Function Name | Property Description | Passing |
 |----|--------------|---------------------|----------|
-| 1 | property_sum_of_deposits | Sum of deposits is less than or equal to total supply | |
-| 2 | property_sum_of_withdrawals | Sum of deposits + sum of withdrawals is less than or equal to total supply | |
-| 3 | property_vault_solvency_assets | totalSupplies for a given asset is always <= vault balance + totalBorrows + fractionalReserveBalance | |
-| 4 | property_vault_solvency_borrows | totalSupplies for a given asset is always >= totalBorrows | |
-| 5 | capToken_mint | User can always mint cap token if they have sufficient balance of depositing asset | |
-| 6 | capToken_mint | User always receives at least the minimum amount out | |
-| 7 | capToken_mint | User always receives at most the expected amount out | |
-| 8 | capToken_mint | Fees are always nonzero when minting | |
-| 9 | capToken_mint | Fees are always <= the amount out | |
+| 1  | property_sum_of_deposits | Sum of deposits is less than or equal to total supply | |
+| 2  | property_sum_of_withdrawals | Sum of deposits + sum of withdrawals is less than or equal to total supply | |
+| 3  | property_vault_solvency_assets | totalSupplies for a given asset is always <= vault balance + totalBorrows + fractionalReserveBalance | |
+| 4  | property_vault_solvency_borrows | totalSupplies for a given asset is always >= totalBorrows | |
+| 5  | capToken_mint | User can always mint cap token if they have sufficient balance of depositing asset | |
+| 6  | capToken_mint | User always receives at least the minimum amount out | |
+| 7  | capToken_mint | User always receives at most the expected amount out | |
+| 8  | capToken_mint | Fees are always nonzero when minting | |
+| 9  | capToken_mint | Fees are always <= the amount out | |
 | 10 | capToken_redeem | User can always redeem cap token if they have sufficient balance of cap token | |
 | 11 | capToken_redeem | User always receives at least the minimum amount out | |
 | 12 | capToken_redeem | User always receives at most the expected amount out | |
@@ -28,15 +28,12 @@
 | 26 | lender_repay | Repay should never revert due to under/overflow | |
 | 27 | lender_realizeInterest | realizeInterest should only revert with `ZeroRealization()` if paused or `totalUnrealizedInterest == 0`, otherwise should always update the realization value | |
 | 28 | lender_borrow | Asset cannot be borrowed when it is paused | |
-<<<<<<< HEAD
 | 29 | lender_borrow | Borrower should be healthy after borrowing (self-liquidation) | |
 | 30 | lender_borrow | Borrower asset balance should increase after borrowing | |
 | 31 | lender_borrow | Borrower debt should increase after borrowing | |
 | 32 | lender_borrow | Total borrows should increase after borrowing | |
-=======
-| 29 | property_borrowed_asset_value | loaned assets value < delegations value (strictly) or the position is liquidatable | |
-| 30 | property_health_not_changed_with_realizeInterest | health should not change when interest is realized | |
-| 31 | property_total_debt_not_changed_with_realizeInterest | agent's total debt should not change when interest is realized | |
-| 32 | property_vault_debt_increase | The vault debt should increase by the same amount that the underlying asset in the vault decreases when interest is realized | |
-| 33 | property_debt_increase_after_realizing_interest | The debt token balance of the agent should increase by the same amount that the total borrows of the asset increases when interest is realized | |
->>>>>>> 53d99101
+| 33 | property_borrowed_asset_value | loaned assets value < delegations value (strictly) or the position is liquidatable | |
+| 34 | property_health_not_changed_with_realizeInterest | health should not change when interest is realized | |
+| 35 | property_total_debt_not_changed_with_realizeInterest | agent's total debt should not change when interest is realized | |
+| 36 | property_vault_debt_increase | The vault debt should increase by the same amount that the underlying asset in the vault decreases when interest is realized | |
+| 37 | property_debt_increase_after_realizing_interest | The debt token balance of the agent should increase by the same amount that the total borrows of the asset increases when interest is realized | |