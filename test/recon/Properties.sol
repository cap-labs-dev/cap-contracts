--- conflicted
+++ resolved
@@ -387,7 +387,6 @@
         }
     }
 
-<<<<<<< HEAD
     /// @dev Property: Borrower can't borrow more than LTV
     function property_borrower_cannot_borrow_more_than_ltv() public {
         (,,, uint256 ltv,,) = lender.agent(_getActor());
@@ -410,12 +409,13 @@
         // before/after are only set for user operations so changes to price are automatically excluded since these are the only thing that should make a user liquidatable
         if (_before.agentHealth[_getActor()] > RAY) {
             gt(_after.agentHealth[_getActor()], RAY, "user is liquidatable");
-=======
+        }
+    }
+
     /// @dev Property: liquidation does not increase bonus
     function property_liquidation_does_not_increase_bonus() public {
         if (currentOperation == OpType.LIQUIDATE) {
             gte(_before.agentBonus[_getActor()], _after.agentBonus[_getActor()], "liquidation increases bonus");
->>>>>>> 094e37dd
         }
     }
 
