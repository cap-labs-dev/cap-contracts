--- conflicted
+++ resolved
@@ -493,8 +493,6 @@
         }
     }
 
-<<<<<<< HEAD
-=======
     /// @dev Property: if no agent is borrowing, the current utilization index should be 0
     function property_no_agent_borrowing_current_utilization_rate_should_be_zero() public {
         if (_checkNoAgentBorrowing(_getAsset())) {
@@ -566,7 +564,6 @@
         }
     }
 
->>>>>>> 84787e46
     /// === Optimization Properties === ///
 
     /// @dev test for optimizing the difference when debt token supply > total vault debt
