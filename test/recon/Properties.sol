// SPDX-License-Identifier: GPL-2.0
pragma solidity ^0.8.0;

import { Asserts } from "@chimera/Asserts.sol";
import { MockERC20 } from "@recon/MockERC20.sol";
import { console2 } from "forge-std/console2.sol";

import { BeforeAfter, OpType } from "./BeforeAfter.sol";
import { LenderWrapper } from "test/recon/helpers/LenderWrapper.sol";
import { MockERC4626Tester } from "test/recon/mocks/MockERC4626Tester.sol";

abstract contract Properties is BeforeAfter, Asserts {
    /// @dev Property: Sum of deposits is less than or equal to total supply
    function property_sum_of_deposits() public {
        address[] memory actors = _getActors();

        uint256 sumAssets;
        for (uint256 i; i < actors.length; ++i) {
            sumAssets += capToken.balanceOf(actors[i]);
        }
        // include the CUSD minted as fees sent to the insurance fund
        sumAssets += capToken.balanceOf(capToken.insuranceFund());

        uint256 totalSupply = capToken.totalSupply();
        lte(sumAssets, totalSupply, "sum of deposits is > total supply");
    }

    /// @dev Property: Sum of deposits + sum of withdrawals is less than or equal to total supply
    function property_sum_of_withdrawals() public {
        lte(
            ghostAmountIn - ghostAmountOut,
            capToken.totalSupply(),
            "sum of deposits + sum of withdrawals is > total supply"
        );
    }

    /// @dev Property: totalSupplies for a given asset is always <= vault balance + totalBorrows + fractionalReserveBalance
    function property_vault_solvency_assets() public {
        address[] memory assets = capToken.assets();

        for (uint256 i; i < assets.length; ++i) {
            uint256 totalSupplied = capToken.totalSupplies(assets[i]);
            uint256 totalBorrow = capToken.totalBorrows(assets[i]);
            uint256 vaultBalance = MockERC20(assets[i]).balanceOf(address(capToken));
            uint256 interestReceiverBalance = MockERC20(assets[i]).balanceOf(capToken.interestReceiver());
            uint256 fractionalReserveBalance =
                MockERC20(assets[i]).balanceOf(capToken.fractionalReserveVault(assets[i]));
            uint256 fractionalReserveLosses = _getFractionalReserveLosses(assets[i]);

            lte(
                totalSupplied,
                vaultBalance + totalBorrow + fractionalReserveBalance + fractionalReserveLosses
                    + interestReceiverBalance,
                "totalSupplies > vaultBalance + totalBorrow + fractionalReserveBalance + fractionalReserveLosses + interestReceiverBalance"
            );
        }
    }

    /// @dev Property: totalSupplies for a given asset is always >= totalBorrows
    function property_vault_solvency_borrows() public {
        address[] memory assets = capToken.assets();

        for (uint256 i; i < assets.length; ++i) {
            uint256 totalSupplied = capToken.totalSupplies(assets[i]);
            uint256 totalBorrow = capToken.totalBorrows(assets[i]);
            gte(totalSupplied, totalBorrow, "totalSupplies < totalBorrows");
        }
    }

    /// @dev Property: Utilization index only increases
    function property_utilization_index_only_increases() public {
        gte(_after.utilizationIndex[_getAsset()], _before.utilizationIndex[_getAsset()], "utilization index decreased");
    }

    /// @dev Property: Utilization ratio only increases after a borrow or realizing interest
    // NOTE: removed because it makes incorrect assumptions about the utilization ratio
    // function property_utilization_ratio() public {
    //     // precondition: if the utilization ratio is 0 before and after, the borrowed amount was 0
    //     if (
    //         (currentOperation == OpType.BORROW || currentOperation == OpType.REALIZE_INTEREST)
    //             && _before.utilizationRatio[_getAsset()] == 0 && _after.utilizationRatio[_getAsset()] == 0
    //     ) {
    //         return;
    //     }

    //     if (currentOperation == OpType.BORROW || currentOperation == OpType.REALIZE_INTEREST) {
    //         gte(
    //             _after.utilizationRatio[_getAsset()],
    //             _before.utilizationRatio[_getAsset()],
    //             "utilization ratio decreased after a borrow"
    //         );
    //     } else {
    //         eq(
    //             _before.utilizationRatio[_getAsset()],
    //             _after.utilizationRatio[_getAsset()],
    //             "utilization ratio increased without a borrow"
    //         );
    //     }
    // }

    /// @dev Property: The sum of unrealized interests for all agents always == totalUnrealizedInterest
    function property_sum_of_unrealized_interest() public {
        address[] memory agents = delegation.agents();
        address[] memory assets = capToken.assets();

        for (uint256 i; i < assets.length; ++i) {
            uint256 sumUnrealizedInterest;
            for (uint256 j; j < agents.length; ++j) {
                uint256 unrealizedInterest = lender.unrealizedInterest(agents[j], assets[i]);
                sumUnrealizedInterest += unrealizedInterest;
            }

            uint256 totalUnrealizedInterest = LenderWrapper(address(lender)).getTotalUnrealizedInterest(assets[i]);
            eq(sumUnrealizedInterest, totalUnrealizedInterest, "sum of unrealized interest != totalUnrealizedInterest");
        }
    }

    /// @dev Property: Agent can never have less than minBorrow balance of debt token
    function property_agent_cannot_have_less_than_minBorrow_balance_of_debt_token() public {
        address[] memory agents = delegation.agents();

        for (uint256 i; i < agents.length; ++i) {
            (,, address _debtToken,,,, uint256 minBorrow) = lender.reservesData(_getAsset());
            uint256 agentDebt = MockERC20(_debtToken).balanceOf(agents[i]);

            if (agentDebt > 0) {
                gte(agentDebt, minBorrow, "agent has less than minBorrow balance of debt token");
            }
        }
    }

    /// @dev Property: If all users have repaid their debt (have 0 DebtToken balance), reserve.debt == 0
    function property_repaid_debt_equals_zero_debt() public {
        address[] memory agents = delegation.agents();
        address[] memory assets = capToken.assets();

        for (uint256 i; i < assets.length; ++i) {
            uint256 totalDebt;
            for (uint256 j; j < agents.length; ++j) {
                totalDebt += lender.debt(agents[j], assets[i]);
            }

            (,, address _debtToken,,,,) = lender.reservesData(assets[i]);
            uint256 totalDebtTokenSupply = MockERC20(_debtToken).totalSupply();

            if (totalDebtTokenSupply == 0) {
                eq(totalDebt, 0, "total debt != 0");
            }
        }
    }

    /// @dev Property: loaned assets value < delegations value (strictly) or the position is liquidatable
    // NOTE: will probably trivially break because the oracle price can be changed by the fuzzer
    function property_borrowed_asset_value() public {
        address[] memory agents = delegation.agents();
        for (uint256 i; i < agents.length; ++i) {
            uint256 agentDebt = lender.debt(agents[i], _getAsset());
            (uint256 assetPrice,) = oracle.getPrice(_getAsset());
            uint256 debtValue = agentDebt * assetPrice / (10 ** MockERC20(_getAsset()).decimals());

            (uint256 coverageValue,) =
                mockNetworkMiddleware.coverageByVault(address(0), agents[i], mockEth, address(0), uint48(0));

            if (debtValue > coverageValue) {
                (,,,,, uint256 health) = lender.agent(agents[i]);
                lt(health, 1e27, "position is not liquidatable");
            }
        }
    }

    /// @dev Property: LTV is always <= 1e27
    function property_ltv() public {
        address[] memory agents = delegation.agents();
        for (uint256 i; i < agents.length; ++i) {
            (,,,, uint256 ltv,) = lender.agent(agents[i]);
            lte(ltv, 1e27, "ltv > 1e27");
        }
    }

    /// @dev Property: system must be overcollateralized after all liquidations
    // TODO: check if the minimum shouldn't be > 1e27
    function property_total_system_collateralization() public {
        address[] memory agents = delegation.agents();
        uint256 totalDelegation;
        uint256 totalDebt;

        // precondition: all agents that are liquidatable have been liquidated
        for (uint256 i = 0; i < agents.length; i++) {
            (,,,,, uint256 health) = lender.agent(agents[i]);
            if (health < 1e27) {
                return;
            }
        }

        for (uint256 i = 0; i < agents.length; i++) {
            (uint256 agentDelegation,, uint256 agentDebt,,,) = lender.agent(agents[i]);
            totalDelegation += agentDelegation;
            totalDebt += agentDebt;
        }

        // get the total system collateralization ratio
        uint256 ratio = totalDebt == 0 ? type(uint256).max : (totalDelegation * 1e27) / totalDebt;
        gte(ratio, 1e27, "total system collateralization ratio < 1e27");
    }

    /// @dev Property: Delegated value must be greater than borrowed value, if not the agent should be liquidatable
    function property_delegated_value_greater_than_borrowed_value() public {
        address[] memory agents = delegation.agents();
        for (uint256 i; i < agents.length; ++i) {
            (uint256 agentDelegation,, uint256 agentDebt,,, uint256 health) = lender.agent(agents[i]);
            if (agentDelegation < agentDebt) {
                t(health < 1e27, "delegated value < borrowed value and agent is not liquidatable");
            }
        }
    }

    // function property_burn_amount_no_fee() public {
    //     // precondition: burn operation and cUSD had to actually be burned
    //     if (currentOperation == OpType.BURN && _after.capTokenTotalSupply < _before.capTokenTotalSupply) {
    //         gt(_after.insuranceFundBalance, _before.insuranceFundBalance, "0 fees on burn");
    //     }
    // }

    /// @dev Property: cUSD (capToken) must be backed 1:1 by stable underlying assets
    function property_cap_token_backed_1_to_1() public {
        address[] memory assets = capToken.assets();
        uint256 totalBackingValue = 0;
        bool hasUnrealisticPrice = false;
        (uint256 capPrice,) = oracle.getPrice(address(capToken));

        for (uint256 i = 0; i < assets.length; i++) {
            address asset = assets[i];

            (uint256 assetPrice,) = oracle.getPrice(asset);

            // Sanity check: For stablecoins, price should be between $0.50 and $2.00
            // In Chainlink format (8 decimals): 0.85e8 to 1.05e8
            if (assetPrice < 0.85e8 || assetPrice > 1.05e8) {
                hasUnrealisticPrice = true;
                continue; // Skip this asset if price is unrealistic
            }

            uint256 vaultBalance = MockERC20(asset).balanceOf(address(capToken));
            uint256 totalBorrows = capToken.totalBorrows(asset);
            uint256 fractionalReserveBalance = MockERC20(asset).balanceOf(capToken.fractionalReserveVault(asset));

            uint256 totalAssetAmount =
                vaultBalance + totalBorrows + fractionalReserveBalance + _getFractionalReserveLosses(asset);

            uint256 assetDecimals = MockERC20(asset).decimals();
            uint256 assetValue = totalAssetAmount * assetPrice * 1e18 / (10 ** assetDecimals * 1e8);

            totalBackingValue += assetValue;
        }

        // Skip property check if any asset has unrealistic pricing (likely due to fuzzer manipulation)
        if (hasUnrealisticPrice) {
            return;
        }

        uint256 capTokenTotalSupply = capToken.totalSupply();

        if (capTokenTotalSupply == 0) {
            return;
        }

        gte(totalBackingValue, capTokenTotalSupply * capPrice / 1e8, "capToken not backed 1:1 by underlying assets");
    }

    /// @dev Property: Total cUSD borrowed < total supply (utilization < 1e27)
    function property_total_borrowed_less_than_total_supply() public {
        address[] memory assets = capToken.assets();

        for (uint256 i = 0; i < assets.length; i++) {
            address asset = assets[i];

            uint256 totalSupplied = capToken.totalSupplies(asset);
            uint256 totalBorrowed = capToken.totalBorrows(asset);

            // Skip if no supplies (division by zero in utilization calculation)
            if (totalSupplied == 0) {
                // If no supplies, there should be no borrows either
                eq(totalBorrowed, 0, "borrows exist without supplies");
                continue;
            }

            lte(totalBorrowed, totalSupplied, "total borrowed > total supply");
            uint256 utilizationRatio = capToken.utilization(asset);
            lte(utilizationRatio, 1e27, "utilization > 100%");

            uint256 expectedUtilization = totalBorrowed * 1e27 / totalSupplied;

            uint256 diff = utilizationRatio > expectedUtilization
                ? utilizationRatio - expectedUtilization
                : expectedUtilization - utilizationRatio;
            lte(diff * 10000, 1e27, "utilization calculation inconsistent");
        }
    }

    /// @dev Property: Staked cap token value must increase or stay the same over time
    function property_staked_cap_value_non_decreasing() public {
        uint256 valuePerShareBefore = _before.stakedCapValuePerShare;
        uint256 valuePerShareAfter = _after.stakedCapValuePerShare;

        // Skip if no meaningful value tracked (initial state or failed calls)
        if (valuePerShareBefore == 0 || valuePerShareAfter == 0) {
            return;
        }

        // Skip if values are exactly the same (no change)
        if (valuePerShareBefore == valuePerShareAfter) {
            return;
        }

        gte(valuePerShareAfter, valuePerShareBefore, "staked cap token value per share decreased");

        if (valuePerShareAfter < valuePerShareBefore) {
            uint256 decrease = valuePerShareBefore - valuePerShareAfter;
            uint256 decreasePercentage = decrease * 10000 / valuePerShareBefore; // basis points
            lte(decreasePercentage, 1, "staked cap value decreased by more than 0.01%");
        }
    }

    /// @dev Property: Utilization ratio is never greater than 1e27
    function property_utilization_ratio_never_greater_than_1e27() public {
        address[] memory assets = _getAssets();
        for (uint256 i = 0; i < assets.length; i++) {
            address asset = assets[i];
            uint256 utilizationRatio = capToken.utilization(asset);
            lte(utilizationRatio, 1e27, "utilization ratio > 100%");
        }
    }

    /// @dev Property: sum of all maxWithdraw for users should be <= loaned + reserve
    // NOTE: temporarily removed because it trivially breaks anytime there's a gain on the fractional reserve vault
    // function property_maxWithdraw_less_than_loaned_and_reserve() public {
    //     // we only check maxWithdraw for capToken because it's the only depositor into the vault
    //     uint256 maxWithdraw =
    //         MockERC4626Tester(capToken.fractionalReserveVault(_getAsset())).maxWithdraw(address(capToken));
    //     uint256 loaned = capToken.loaned(_getAsset());
    //     uint256 reserve = capToken.reserve(_getAsset());
    //     lte(maxWithdraw, loaned + reserve, "maxWithdraw > loaned + reserve");
    // }

    /// @dev Property: fractional reserve vault must always have reserve amount of underyling asset
    function property_fractional_reserve_vault_has_reserve_amount_of_underlying_asset() public {
        if (currentOperation == OpType.INVEST || currentOperation == OpType.DIVEST) {
            for (uint256 i = 0; i < capToken.assets().length; i++) {
                address asset = capToken.assets()[i];
                uint256 beforeReserve = _before.fractionalReserveReserve[asset];
                uint256 afterBalance = _after.vaultAssetBalance[asset];

                // precondition: the reserve amount has to be <= the loaned amount or else nothing's been transferred to the fractional reserve vault so reserves won't be applied
                if (_before.fractionalReserveReserve[asset] <= _before.fractionalReserveLoaned[asset]) {
                    gte(
                        afterBalance,
                        beforeReserve,
                        "fractional reserve vault does not have reserve amount of underlying asset"
                    );
                }
            }
        }
    }

    /// @dev Property: Borrower can't borrow more than LTV
    function property_borrower_cannot_borrow_more_than_ltv() public {
        (,,, uint256 ltv,,) = lender.agent(_getActor());
        lte(ltv, delegation.ltv(_getActor()), "borrower can't borrow more than LTV");
    }

    /// @dev Property: health should not change when realizeRestakerInterest is called
    function property_health_should_not_change_when_realizeRestakerInterest_is_called() public {
        if (currentOperation == OpType.REALIZE_INTEREST) {
            eq(
                _before.agentHealth[_getActor()],
                _after.agentHealth[_getActor()],
                "health should not change when realizeRestakerInterest is called"
            );
        }
    }

    /// @dev Property: no operation should make a user liquidatable
    function property_no_operation_makes_user_liquidatable() public {
        // before/after are only set for user operations so changes to price are automatically excluded since these are the only thing that should make a user liquidatable
        console2.log("before health", _before.agentHealth[_getActor()]);
        console2.log("after health", _after.agentHealth[_getActor()]);
        console2.log("agent debt before", _before.agentTotalDebt[_getActor()]);
        console2.log("agent debt after", _after.agentTotalDebt[_getActor()]);
        if (_before.agentHealth[_getActor()] > RAY) {
            gt(_after.agentHealth[_getActor()], RAY, "user is liquidatable");
        }
    }

    /// @dev Property: liquidation does not increase bonus
    function property_liquidation_does_not_increase_bonus() public {
        if (currentOperation == OpType.LIQUIDATE) {
            gte(_before.agentBonus[_getActor()], _after.agentBonus[_getActor()], "liquidation increases bonus");
        }
    }

    /// @dev Property: after all users have repaid their debt, their balance of debtToken should be 0
    function property_dust_on_repay() public {
        address[] memory agents = delegation.agents();
        (,, address debtToken,,,,) = lender.reservesData(_getAsset());

        if (capToken.totalBorrows(_getAsset()) == 0) {
            for (uint256 i = 0; i < agents.length; i++) {
                eq(MockERC20(debtToken).balanceOf(agents[i]), 0, "dust amount of debtToken remaining");
            }
        }
    }

    /// @dev Property: after all users have repaid their debt, the reserve.debt should be 0
    function property_debt_zero_after_repay() public {
        if (capToken.totalBorrows(_getAsset()) == 0) {
            eq(lender.getVaultDebt(_getAsset()), 0, "reserve.debt != 0 after all users have repaid their debt");
        }
    }

    /// @dev Property: if the debt token balance is 0, the agent should not be isBorrowing
    function property_zero_debt_is_borrowing() public {
        for (uint256 i = 0; i < _getActors().length; i++) {
            address actor = _getActors()[i];
            for (uint256 j = 0; j < capToken.assets().length; j++) {
                address asset = capToken.assets()[j];
                (,, address _debtToken,,,,) = lender.reservesData(asset);
                if (MockERC20(_debtToken).balanceOf(actor) == 0) {
                    t(LenderWrapper(address(lender)).getIsBorrowing(actor, asset) == false, "actor is borrowing");
                }
            }
        }
    }

<<<<<<< HEAD
    /// @dev Property: previewRedeem(totalSupply) >= loaned
    function property_previewRedeem_greater_than_loaned() public {
        for (uint256 i = 0; i < capToken.assets().length; i++) {
            address asset = capToken.assets()[i];
            uint256 loaned = capToken.loaned(asset);
            address frVault = capToken.fractionalReserveVault(asset);
            uint256 totalSupply = MockERC4626Tester(frVault).totalSupply();
            if (totalSupply == 0) {
                continue;
            }
            uint256 previewRedeem = MockERC4626Tester(frVault).previewRedeem(totalSupply);
            gte(previewRedeem, loaned, "previewRedeem < loaned");
        }
    }

=======
    /// @dev Property: agent always has more than minBorrow balance of debtToken
    function property_agent_always_has_more_than_min_borrow() public {
        (,, address debtToken,,,, uint256 minBorrow) = lender.reservesData(_getAsset());

        for (uint256 i = 0; i < delegation.agents().length; i++) {
            address agent = delegation.agents()[i];
            uint256 debtTokenBalance = MockERC20(debtToken).balanceOf(agent);
            if (debtTokenBalance != 0) {
                gte(debtTokenBalance, minBorrow, "agent has less than minBorrow balance of debtToken");
            }
        }
    }

    /// @dev Property: lender does not accumulate dust
    function property_lender_does_not_accumulate_dust() public {
        eq(MockERC20(_getAsset()).balanceOf(address(lender)), 0, "lender has dust amount of underlying asset");
    }

>>>>>>> 65ebd572
    /// === Optimization Properties === ///

    /// @dev test for optimizing the difference when debt token supply > total vault debt
    function optimize_debt_token_supply_greater_than_total_vault_debt() public returns (int256) {
        address[] memory assets = capToken.assets();

        for (uint256 i = 0; i < assets.length; i++) {
            (uint256 totalDebtTokenSupply, uint256 totalVaultDebt) = _sumTotalDebtTokens(assets[i]);

            if (totalDebtTokenSupply > totalVaultDebt) {
                return int256(totalDebtTokenSupply - totalVaultDebt);
            }
        }

        return 0;
    }

    /// @dev test for optimizing the difference when debt token supply < total vault debt
    function optimize_debt_token_supply_less_than_total_vault_debt() public returns (int256) {
        address[] memory assets = capToken.assets();
        address[] memory agents = delegation.agents();

        for (uint256 i = 0; i < assets.length; i++) {
            (uint256 totalDebtTokenSupply, uint256 totalVaultDebt) = _sumTotalDebtTokens(assets[i]);

            if (totalVaultDebt > totalDebtTokenSupply) {
                return int256(totalVaultDebt - totalDebtTokenSupply);
            }
        }

        return 0;
    }

    /// @dev test for optimizing the ratio of total supply to total vault debt
    function optimize_total_supply_to_total_vault_debt_ratio() public returns (int256) {
        address[] memory assets = capToken.assets();
        address[] memory agents = delegation.agents();

        for (uint256 i = 0; i < assets.length; i++) {
            (uint256 totalDebtTokenSupply, uint256 totalVaultDebt) = _sumTotalDebtTokens(assets[i]);

            if (totalDebtTokenSupply > totalVaultDebt) {
                return int256(totalDebtTokenSupply * 1e18 / totalVaultDebt);
            }
        }

        return 0;
    }

    /// @dev test for optimizing the ratio of total vault debt to total supply
    function optimize_total_vault_debt_to_total_supply_ratio() public returns (int256) {
        address[] memory assets = capToken.assets();
        address[] memory agents = delegation.agents();

        for (uint256 i = 0; i < assets.length; i++) {
            (uint256 totalDebtTokenSupply, uint256 totalVaultDebt) = _sumTotalDebtTokens(assets[i]);

            if (totalVaultDebt > totalDebtTokenSupply) {
                return int256(totalVaultDebt * 1e18 / totalDebtTokenSupply);
            }
        }

        return 0;
    }

    function optimize_burnable_amount_no_fee() public returns (int256) {
        return maxAmountOut;
    }

    function optimize_max_ltv_delta() public returns (int256) {
        return maxLTVDelta;
    }

    function optimize_max_health_increase() public returns (int256) {
        return maxIncreaseHealthDelta;
    }

    function optimize_max_health_decrease() public returns (int256) {
        return maxDecreaseHealthDelta;
    }

    /// === Helpers === ///
    function _getFractionalReserveLosses(address _asset) internal view returns (uint256) {
        address fractionalReserveVault = capToken.fractionalReserveVault(_asset);

        if (fractionalReserveVault == address(0)) {
            return 0;
        } else {
            return MockERC4626Tester(fractionalReserveVault).totalLosses();
        }
    }

    function _sumTotalDebtTokens(address _asset) internal returns (uint256, uint256) {
        address[] memory agents = delegation.agents();
        (,, address _debtToken,,,,) = lender.reservesData(_asset);

        if (_debtToken == address(0)) {
            return (0, 0);
        }

        // realize restaker interest for all agents so that we have the correct amount of debtToken minted to each agent
        for (uint256 j = 0; j < agents.length; j++) {
            lender.realizeRestakerInterest(agents[j], _asset);
        }

        uint256 totalDebtTokenSupply = MockERC20(_debtToken).totalSupply();

        uint256 totalVaultDebt = 0;
        for (uint256 j = 0; j < agents.length; j++) {
            totalVaultDebt += lender.debt(agents[j], _asset);
        }

        return (totalDebtTokenSupply, totalVaultDebt);
    }
}<|MERGE_RESOLUTION|>--- conflicted
+++ resolved
@@ -431,7 +431,24 @@
         }
     }
 
-<<<<<<< HEAD
+    /// @dev Property: agent always has more than minBorrow balance of debtToken
+    function property_agent_always_has_more_than_min_borrow() public {
+        (,, address debtToken,,,, uint256 minBorrow) = lender.reservesData(_getAsset());
+
+        for (uint256 i = 0; i < delegation.agents().length; i++) {
+            address agent = delegation.agents()[i];
+            uint256 debtTokenBalance = MockERC20(debtToken).balanceOf(agent);
+            if (debtTokenBalance != 0) {
+                gte(debtTokenBalance, minBorrow, "agent has less than minBorrow balance of debtToken");
+            }
+        }
+    }
+
+    /// @dev Property: lender does not accumulate dust
+    function property_lender_does_not_accumulate_dust() public {
+        eq(MockERC20(_getAsset()).balanceOf(address(lender)), 0, "lender has dust amount of underlying asset");
+    }
+
     /// @dev Property: previewRedeem(totalSupply) >= loaned
     function property_previewRedeem_greater_than_loaned() public {
         for (uint256 i = 0; i < capToken.assets().length; i++) {
@@ -447,26 +464,6 @@
         }
     }
 
-=======
-    /// @dev Property: agent always has more than minBorrow balance of debtToken
-    function property_agent_always_has_more_than_min_borrow() public {
-        (,, address debtToken,,,, uint256 minBorrow) = lender.reservesData(_getAsset());
-
-        for (uint256 i = 0; i < delegation.agents().length; i++) {
-            address agent = delegation.agents()[i];
-            uint256 debtTokenBalance = MockERC20(debtToken).balanceOf(agent);
-            if (debtTokenBalance != 0) {
-                gte(debtTokenBalance, minBorrow, "agent has less than minBorrow balance of debtToken");
-            }
-        }
-    }
-
-    /// @dev Property: lender does not accumulate dust
-    function property_lender_does_not_accumulate_dust() public {
-        eq(MockERC20(_getAsset()).balanceOf(address(lender)), 0, "lender has dust amount of underlying asset");
-    }
-
->>>>>>> 65ebd572
     /// === Optimization Properties === ///
 
     /// @dev test for optimizing the difference when debt token supply > total vault debt
