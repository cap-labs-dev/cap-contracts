--- conflicted
+++ resolved
@@ -49,11 +49,7 @@
 
             lte(
                 totalSupplied,
-<<<<<<< HEAD
-                vaultBalance + totalBorrow + fractionalReserveBalance + totalLosses,
-=======
                 vaultBalance + totalBorrow + fractionalReserveBalance + fractionalReserveLosses,
->>>>>>> d0046868
                 "totalSupplies > vault balance + totalBorrows"
             );
         }
