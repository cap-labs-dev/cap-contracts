// SPDX-License-Identifier: GPL-2.0
pragma solidity ^0.8.0;

import { Asserts } from "@chimera/Asserts.sol";
import { MockERC20 } from "@recon/MockERC20.sol";
import { console2 } from "forge-std/console2.sol";

import { BeforeAfter, OpType } from "./BeforeAfter.sol";
import { LenderWrapper } from "test/recon/helpers/LenderWrapper.sol";
import { MockERC4626Tester } from "test/recon/mocks/MockERC4626Tester.sol";

abstract contract Properties is BeforeAfter, Asserts {
    /// @dev Property: Sum of deposits is less than or equal to total supply
    function property_sum_of_deposits() public {
        address[] memory actors = _getActors();

        uint256 sumAssets;
        for (uint256 i; i < actors.length; ++i) {
            sumAssets += capToken.balanceOf(actors[i]);
        }
        // include the CUSD minted as fees sent to the insurance fund
        sumAssets += capToken.balanceOf(capToken.insuranceFund());

        uint256 totalSupply = capToken.totalSupply();
        lte(sumAssets, totalSupply, "sum of deposits is > total supply");
    }

    /// @dev Property: Sum of deposits + sum of withdrawals is less than or equal to total supply
    function property_sum_of_withdrawals() public {
        lte(
            ghostAmountIn - ghostAmountOut,
            capToken.totalSupply(),
            "sum of deposits + sum of withdrawals is > total supply"
        );
    }

    /// @dev Property: totalSupplies for a given asset is always <= vault balance + totalBorrows + fractionalReserveBalance
    function property_vault_solvency_assets() public {
        address[] memory assets = capToken.assets();

        for (uint256 i; i < assets.length; ++i) {
            uint256 totalSupplied = capToken.totalSupplies(assets[i]);
            uint256 totalBorrow = capToken.totalBorrows(assets[i]);
            uint256 vaultBalance = MockERC20(assets[i]).balanceOf(address(capToken));
            uint256 fractionalReserveBalance =
                MockERC20(assets[i]).balanceOf(capToken.fractionalReserveVault(assets[i]));
            uint256 fractionalReserveLosses = _getFractionalReserveLosses(assets[i]);

            lte(
                totalSupplied,
                vaultBalance + totalBorrow + fractionalReserveBalance + fractionalReserveLosses,
                "totalSupplies > vault balance + totalBorrows"
            );
        }
    }

    /// @dev Property: totalSupplies for a given asset is always >= totalBorrows
    function property_vault_solvency_borrows() public {
        address[] memory assets = capToken.assets();

        for (uint256 i; i < assets.length; ++i) {
            uint256 totalSupplied = capToken.totalSupplies(assets[i]);
            uint256 totalBorrow = capToken.totalBorrows(assets[i]);
            gte(totalSupplied, totalBorrow, "totalSupplies < totalBorrows");
        }
    }

    /// @dev Property: Utilization index only increases
    function property_utilization_index_only_increases() public {
        gte(_after.utilizationIndex[_getAsset()], _before.utilizationIndex[_getAsset()], "utilization index decreased");
    }

    /// @dev Property: Utilization ratio only increases after a borrow or realizing interest
    // NOTE: removed because it makes incorrect assumptions about the utilization ratio
    // function property_utilization_ratio() public {
    //     // precondition: if the utilization ratio is 0 before and after, the borrowed amount was 0
    //     if (
    //         (currentOperation == OpType.BORROW || currentOperation == OpType.REALIZE_INTEREST)
    //             && _before.utilizationRatio[_getAsset()] == 0 && _after.utilizationRatio[_getAsset()] == 0
    //     ) {
    //         return;
    //     }

    //     if (currentOperation == OpType.BORROW || currentOperation == OpType.REALIZE_INTEREST) {
    //         gte(
    //             _after.utilizationRatio[_getAsset()],
    //             _before.utilizationRatio[_getAsset()],
    //             "utilization ratio decreased after a borrow"
    //         );
    //     } else {
    //         eq(
    //             _before.utilizationRatio[_getAsset()],
    //             _after.utilizationRatio[_getAsset()],
    //             "utilization ratio increased without a borrow"
    //         );
    //     }
    // }

    /// @dev Property: If the vault invests/divests it shouldn't change the redeem amounts out
    function property_vault_balance_does_not_change_redeemAmountsOut() public {
        if (currentOperation == OpType.INVEST || currentOperation == OpType.DIVEST) {
            for (uint256 i; i < _after.redeemAmountsOut.length; ++i) {
                eq(_after.redeemAmountsOut[i], _before.redeemAmountsOut[i], "redeem amounts out changed");
            }
        }
    }

    /// @dev Property: The sum of unrealized interests for all agents always == totalUnrealizedInterest
    function property_sum_of_unrealized_interest() public {
        address[] memory agents = delegation.agents();
        address[] memory assets = capToken.assets();

        uint256 sumUnrealizedInterest;
        for (uint256 i; i < assets.length; ++i) {
            for (uint256 j; j < agents.length; ++j) {
                uint256 unrealizedInterest = lender.unrealizedInterest(agents[j], assets[i]);
                sumUnrealizedInterest += unrealizedInterest;
            }

            uint256 totalUnrealizedInterest = LenderWrapper(address(lender)).getTotalUnrealizedInterest(assets[i]);
            eq(sumUnrealizedInterest, totalUnrealizedInterest, "sum of unrealized interest != totalUnrealizedInterest");
        }
    }

    /// @dev Property: Agent can never have less than minBorrow balance of debt token
    function property_agent_cannot_have_less_than_minBorrow_balance_of_debt_token() public {
        address[] memory agents = delegation.agents();

        for (uint256 i; i < agents.length; ++i) {
            (,, address _debtToken,,,, uint256 minBorrow) = lender.reservesData(_getAsset());
            uint256 agentDebt = MockERC20(_debtToken).balanceOf(agents[i]);

            if (agentDebt > 0) {
                gte(agentDebt, minBorrow, "agent has less than minBorrow balance of debt token");
            }
        }
    }

    /// @dev Property: If all users have repaid their debt (have 0 DebtToken balance), reserve.debt == 0
    function property_repaid_debt_equals_zero_debt() public {
        address[] memory agents = delegation.agents();
        address[] memory assets = capToken.assets();

        for (uint256 i; i < assets.length; ++i) {
            uint256 totalDebt;
            for (uint256 j; j < agents.length; ++j) {
                totalDebt += lender.debt(agents[j], assets[i]);
            }

            (,, address _debtToken,,,,) = lender.reservesData(assets[i]);
            uint256 totalDebtTokenSupply = MockERC20(_debtToken).totalSupply();

            if (totalDebtTokenSupply == 0) {
                eq(totalDebt, 0, "total debt != 0");
            }
        }
    }

    /// @dev Property: loaned assets value < delegations value (strictly) or the position is liquidatable
    // NOTE: will probably trivially break because the oracle price can be changed by the fuzzer
    function property_borrowed_asset_value() public {
        address[] memory agents = delegation.agents();
        for (uint256 i; i < agents.length; ++i) {
            uint256 agentDebt = lender.debt(agents[i], _getAsset());
            (uint256 assetPrice,) = oracle.getPrice(_getAsset());
            uint256 debtValue = agentDebt * assetPrice / (10 ** MockERC20(_getAsset()).decimals());

            (uint256 coverageValue,) =
                mockNetworkMiddleware.coverageByVault(address(0), agents[i], mockEth, address(0), uint48(0));

            if (debtValue > coverageValue) {
                (,,,,, uint256 health) = lender.agent(agents[i]);
                lt(health, 1e27, "position is not liquidatable");
            }
        }
    }

    /// @dev Property: LTV is always <= 1e27
    function property_ltv() public {
        address[] memory agents = delegation.agents();
        for (uint256 i; i < agents.length; ++i) {
            (,,,, uint256 ltv,) = lender.agent(agents[i]);
            lte(ltv, 1e27, "ltv > 1e27");
        }
    }

    /// @dev Property: system must be overcollateralized after all liquidations
    // TODO: check if the minimum shouldn't be > 1e27
    function property_total_system_collateralization() public {
        address[] memory agents = delegation.agents();
        uint256 totalDelegation;
        uint256 totalDebt;

        // precondition: all agents that are liquidatable have been liquidated
        for (uint256 i = 0; i < agents.length; i++) {
            (,,,,, uint256 health) = lender.agent(agents[i]);
            if (health < 1e27) {
                return;
            }
        }

        for (uint256 i = 0; i < agents.length; i++) {
            (uint256 agentDelegation,, uint256 agentDebt,,,) = lender.agent(agents[i]);
            totalDelegation += agentDelegation;
            totalDebt += agentDebt;
        }

        // get the total system collateralization ratio
        uint256 ratio = totalDebt == 0 ? type(uint256).max : (totalDelegation * 1e27) / totalDebt;
        gte(ratio, 1e27, "total system collateralization ratio < 1e27");
    }

    /// @dev Property: Delegated value must be greater than borrowed value, if not the agent should be liquidatable
    function property_delegated_value_greater_than_borrowed_value() public {
        address[] memory agents = delegation.agents();
        for (uint256 i; i < agents.length; ++i) {
            (uint256 agentDelegation,, uint256 agentDebt,,, uint256 health) = lender.agent(agents[i]);
            if (agentDelegation < agentDebt) {
                t(health < 1e27, "delegated value < borrowed value and agent is not liquidatable");
            }
        }
    }

<<<<<<< HEAD
    function property_burn_amount_no_fee() public {
        // precondition: burn operation and cUSD had to actually be burned
        if (currentOperation == OpType.BURN && _after.capTokenTotalSupply < _before.capTokenTotalSupply) {
            gt(_after.insuranceFundBalance, _before.insuranceFundBalance, "0 fees on burn");
=======
    // function property_burn_amount_no_fee() public {
    //     // precondition: burn operation and cUSD had to actually be burned
    //     if (currentOperation == OpType.BURN && _after.capTokenTotalSupply < _before.capTokenTotalSupply) {
    //         gt(_after.insuranceFundBalance, _before.insuranceFundBalance, "0 fees on burn");
    //     }
    // }

    /// @dev Property: cUSD (capToken) must be backed 1:1 by stable underlying assets
    function property_cap_token_backed_1_to_1() public {
        address[] memory assets = capToken.assets();
        uint256 totalBackingValue = 0;
        bool hasUnrealisticPrice = false;
        (uint256 capPrice,) = oracle.getPrice(address(capToken));

        for (uint256 i = 0; i < assets.length; i++) {
            address asset = assets[i];

            (uint256 assetPrice,) = oracle.getPrice(asset);

            // Sanity check: For stablecoins, price should be between $0.50 and $2.00
            // In Chainlink format (8 decimals): 0.85e8 to 1.05e8
            if (assetPrice < 0.85e8 || assetPrice > 1.05e8) {
                hasUnrealisticPrice = true;
                continue; // Skip this asset if price is unrealistic
            }

            uint256 vaultBalance = MockERC20(asset).balanceOf(address(capToken));
            uint256 totalBorrows = capToken.totalBorrows(asset);
            uint256 fractionalReserveBalance = MockERC20(asset).balanceOf(capToken.fractionalReserveVault(asset));

            uint256 totalAssetAmount =
                vaultBalance + totalBorrows + fractionalReserveBalance + _getFractionalReserveLosses(asset);

            uint256 assetDecimals = MockERC20(asset).decimals();
            uint256 assetValue = totalAssetAmount * assetPrice * 1e18 / (10 ** assetDecimals * 1e8);

            totalBackingValue += assetValue;
        }

        // Skip property check if any asset has unrealistic pricing (likely due to fuzzer manipulation)
        if (hasUnrealisticPrice) {
            return;
        }

        uint256 capTokenTotalSupply = capToken.totalSupply();

        if (capTokenTotalSupply == 0) {
            return;
        }

        gte(totalBackingValue, capTokenTotalSupply * capPrice / 1e8, "capToken not backed 1:1 by underlying assets");
    }

    /// @dev Property: DebtToken balance ≥ total vault debt at all times
    function property_debt_token_balance_gte_total_vault_debt() public {
        address[] memory assets = capToken.assets();
        address[] memory agents = delegation.agents();

        for (uint256 i = 0; i < assets.length; i++) {
            address asset = assets[i];

            (,, address _debtToken,,,,) = lender.reservesData(asset);

            if (_debtToken == address(0)) {
                continue;
            }

            uint256 totalDebtTokenSupply = MockERC20(_debtToken).totalSupply();

            uint256 totalVaultDebt = 0;
            for (uint256 j = 0; j < agents.length; j++) {
                totalVaultDebt += lender.debt(agents[j], asset);
            }

            gte(totalDebtTokenSupply, totalVaultDebt, "DebtToken balance < total vault debt");
        }
    }

    /// @dev Property: Total cUSD borrowed < total supply (utilization < 1e27)
    function property_total_borrowed_less_than_total_supply() public {
        address[] memory assets = capToken.assets();

        for (uint256 i = 0; i < assets.length; i++) {
            address asset = assets[i];

            uint256 totalSupplied = capToken.totalSupplies(asset);
            uint256 totalBorrowed = capToken.totalBorrows(asset);

            // Skip if no supplies (division by zero in utilization calculation)
            if (totalSupplied == 0) {
                // If no supplies, there should be no borrows either
                eq(totalBorrowed, 0, "borrows exist without supplies");
                continue;
            }

            lte(totalBorrowed, totalSupplied, "total borrowed > total supply");
            uint256 utilizationRatio = capToken.utilization(asset);
            lte(utilizationRatio, 1e27, "utilization > 100%");

            uint256 expectedUtilization = totalBorrowed * 1e27 / totalSupplied;

            uint256 diff = utilizationRatio > expectedUtilization
                ? utilizationRatio - expectedUtilization
                : expectedUtilization - utilizationRatio;
            lte(diff * 10000, 1e27, "utilization calculation inconsistent");
        }
    }

    /// @dev Property: Staked cap token value must increase or stay the same over time
    function property_staked_cap_value_non_decreasing() public {
        uint256 valuePerShareBefore = _before.stakedCapValuePerShare;
        uint256 valuePerShareAfter = _after.stakedCapValuePerShare;

        // Skip if no meaningful value tracked (initial state or failed calls)
        if (valuePerShareBefore == 0 || valuePerShareAfter == 0) {
            return;
        }

        // Skip if values are exactly the same (no change)
        if (valuePerShareBefore == valuePerShareAfter) {
            return;
        }

        gte(valuePerShareAfter, valuePerShareBefore, "staked cap token value per share decreased");

        if (valuePerShareAfter < valuePerShareBefore) {
            uint256 decrease = valuePerShareBefore - valuePerShareAfter;
            uint256 decreasePercentage = decrease * 10000 / valuePerShareBefore; // basis points
            lte(decreasePercentage, 1, "staked cap value decreased by more than 0.01%");
>>>>>>> 0d61aaec
        }
    }

    /// === Optimization Properties === ///

    function optimize_burnable_amount_no_fee() public returns (int256) {
        return maxAmountOut;
    }

    /// === Helpers === ///
    function _getFractionalReserveLosses(address _asset) internal view returns (uint256) {
        address fractionalReserveVault = capToken.fractionalReserveVault(_asset);

        if (fractionalReserveVault == address(0)) {
            return 0;
        } else {
            return MockERC4626Tester(fractionalReserveVault).totalLosses();
        }
    }
}<|MERGE_RESOLUTION|>--- conflicted
+++ resolved
@@ -221,12 +221,6 @@
         }
     }
 
-<<<<<<< HEAD
-    function property_burn_amount_no_fee() public {
-        // precondition: burn operation and cUSD had to actually be burned
-        if (currentOperation == OpType.BURN && _after.capTokenTotalSupply < _before.capTokenTotalSupply) {
-            gt(_after.insuranceFundBalance, _before.insuranceFundBalance, "0 fees on burn");
-=======
     // function property_burn_amount_no_fee() public {
     //     // precondition: burn operation and cUSD had to actually be burned
     //     if (currentOperation == OpType.BURN && _after.capTokenTotalSupply < _before.capTokenTotalSupply) {
@@ -356,7 +350,6 @@
             uint256 decrease = valuePerShareBefore - valuePerShareAfter;
             uint256 decreasePercentage = decrease * 10000 / valuePerShareBefore; // basis points
             lte(decreasePercentage, 1, "staked cap value decreased by more than 0.01%");
->>>>>>> 0d61aaec
         }
     }
 
