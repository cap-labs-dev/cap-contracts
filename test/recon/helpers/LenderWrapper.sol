--- conflicted
+++ resolved
@@ -4,19 +4,10 @@
 import { ILender } from "contracts/interfaces/ILender.sol";
 import { Lender } from "contracts/lendingPool/Lender.sol";
 import { AgentConfiguration } from "contracts/lendingPool/libraries/configuration/AgentConfiguration.sol";
-<<<<<<< HEAD
-import { AgentConfiguration } from "contracts/lendingPool/libraries/configuration/AgentConfiguration.sol";
-=======
->>>>>>> d14b96ec
 
 contract LenderWrapper is Lender {
     using AgentConfiguration for ILender.AgentConfigurationMap;
 
-<<<<<<< HEAD
-    using AgentConfiguration for ILender.AgentConfigurationMap;
-
-=======
->>>>>>> d14b96ec
     /// @notice Get the total unrealized interest for an asset
     /// @param _asset Asset to get total unrealized interest for
     /// @return totalUnrealizedInterest Total unrealized interest for the asset
@@ -34,15 +25,8 @@
         return getLenderStorage().delegation;
     }
 
-<<<<<<< HEAD
     function getIsBorrowing(address _agent, address _asset) external view returns (bool) {
         ReserveData storage reserve = getLenderStorage().reservesData[_asset];
         return getLenderStorage().agentConfig[_agent].isBorrowing(reserve.id);
-=======
-    function isBorrowing(address _agent, address _asset) external view returns (bool) {
-        ILender.ReserveData storage reserve = getLenderStorage().reservesData[_asset];
-        ILender.AgentConfigurationMap memory config = getLenderStorage().agentConfig[_agent];
-        return config.isBorrowing(reserve.id);
->>>>>>> d14b96ec
     }
 }