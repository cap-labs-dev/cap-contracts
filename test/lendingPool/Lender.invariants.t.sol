--- conflicted
+++ resolved
@@ -325,13 +325,8 @@
         if (currentAsset == address(0)) return;
 
         uint256 availableToBorrow = lender.maxBorrowable(agent, currentAsset);
-<<<<<<< HEAD
         uint256 amount = bound(amountSeed, 0, availableToBorrow);
-        if (amount == 0) return;
-=======
-        amount = bound(amount, 0, availableToBorrow);
         if (amount < 100e6) return;
->>>>>>> 62410496
 
         vm.startPrank(agent);
         lender.borrow(currentAsset, amount, agent);
