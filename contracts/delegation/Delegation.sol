// SPDX-License-Identifier: BUSL-1.1
pragma solidity ^0.8.28;

import { Access } from "../access/Access.sol";

import { IDelegation } from "../interfaces/IDelegation.sol";
import { INetworkMiddleware } from "../interfaces/INetworkMiddleware.sol";

import { IRestakerRewardReceiver } from "../interfaces/IRestakerRewardReceiver.sol";

import { DelegationStorageUtils } from "../storage/DelegationStorageUtils.sol";
import { UUPSUpgradeable } from "@openzeppelin/contracts-upgradeable/proxy/utils/UUPSUpgradeable.sol";
import { IERC20 } from "@openzeppelin/contracts/token/ERC20/IERC20.sol";
import { SafeERC20 } from "@openzeppelin/contracts/token/ERC20/utils/SafeERC20.sol";
import { Math } from "@openzeppelin/contracts/utils/math/Math.sol";

/// @title Cap Delegation Contract
/// @author Cap Labs
/// @notice This contract manages delegation and slashing.
contract Delegation is IDelegation, UUPSUpgradeable, Access, DelegationStorageUtils {
    using SafeERC20 for IERC20;

    /// @custom:oz-upgrades-unsafe-allow constructor
    constructor() {
        _disableInitializers();
    }

    /// @notice Initialize the contract
    /// @param _accessControl Access control address
    /// @param _oracle Oracle address
    /// @param _epochDuration Epoch duration in seconds
    function initialize(address _accessControl, address _oracle, uint256 _epochDuration) external initializer {
        __Access_init(_accessControl);
        __UUPSUpgradeable_init();
        DelegationStorage storage $ = getDelegationStorage();
        $.oracle = _oracle;
        $.epochDuration = _epochDuration;
        $.ltvBuffer = 0.05e27; // 5%
<<<<<<< HEAD
=======
    }

    /// @notice How much global delegation we have in the system
    /// @return delegation Delegation in USD
    function globalDelegation() external view returns (uint256 delegation) {
        DelegationStorage storage $ = getDelegationStorage();
        for (uint i; i < $.agents.length; ++i) {
            delegation += coverage($.agents[i]);
        }
>>>>>>> fba778e1
    }

    /// @notice Get the epoch duration
    /// @return duration Epoch duration in seconds
    function epochDuration() external view returns (uint256 duration) {
        DelegationStorage storage $ = getDelegationStorage();
        duration = $.epochDuration;
    }

    /// @notice Get the current epoch
    /// @return currentEpoch Current epoch
    function epoch() public view returns (uint256 currentEpoch) {
        DelegationStorage storage $ = getDelegationStorage();
        currentEpoch = block.timestamp / $.epochDuration;
    }

    /// @notice Get the ltv buffer
    /// @return buffer LTV buffer
    function ltvBuffer() external view returns (uint256 buffer) {
        buffer = getDelegationStorage().ltvBuffer;
    }

    /// @notice Get the timestamp that is most recent between the last borrow and the epoch -1
    /// @param _agent The agent address
    /// @return _slashTimestamp Timestamp that is most recent between the last borrow and the epoch -1
    function slashTimestamp(address _agent) public view returns (uint48 _slashTimestamp) {
        DelegationStorage storage $ = getDelegationStorage();
        _slashTimestamp = uint48(Math.max((epoch() - 1) * $.epochDuration, $.agentData[_agent].lastBorrow));
    }

    /// @notice How much delegation and agent has available to back their borrows
    /// @param _agent The agent address
    /// @return delegation Amount in USD (8 decimals) that a agent has provided as delegation from the delegators
    function coverage(address _agent) public view returns (uint256 delegation) {
        DelegationStorage storage $ = getDelegationStorage();
        delegation = INetworkMiddleware($.agentData[_agent].network).coverage(_agent);
    }

    /// @notice How much slashable coverage an agent has available to back their borrows
    /// @param _agent The agent address
    /// @return _slashableCollateral Amount in USD (8 decimals) that a agent has provided as slashable collateral from the delegators
    function slashableCollateral(address _agent) public view returns (uint256 _slashableCollateral) {
        DelegationStorage storage $ = getDelegationStorage();
        uint48 _slashTimestamp = slashTimestamp(_agent);
        _slashableCollateral =
            INetworkMiddleware($.agentData[_agent].network).slashableCollateral(_agent, _slashTimestamp);
    }

    /// @notice Fetch active network address
    /// @param _agent Agent address
    /// @return networkAddress network address
    function networks(address _agent) external view returns (address networkAddress) {
        networkAddress = getDelegationStorage().agentData[_agent].network;
    }

    /// @notice Fetch active agent addresses
    /// @return agentAddresses Agent addresses
    function agents() external view returns (address[] memory agentAddresses) {
        agentAddresses = getDelegationStorage().agents;
    }

    /// @notice The LTV of a specific agent
    /// @param _agent Agent who we are querying
    /// @return currentLtv Loan to value ratio of the agent
    function ltv(address _agent) external view returns (uint256 currentLtv) {
        currentLtv = getDelegationStorage().agentData[_agent].ltv;
    }

    /// @notice Liquidation threshold of the agent
    /// @param _agent Agent who we are querying
    /// @return lt Liquidation threshold of the agent
    function liquidationThreshold(address _agent) external view returns (uint256 lt) {
        lt = getDelegationStorage().agentData[_agent].liquidationThreshold;
    }

    /// @notice The slash function. Calls the underlying networks to slash the delegated capital
    /// @dev Called only by the lender during liquidation
    /// @param _agent The agent who is unhealthy
    /// @param _liquidator The liquidator who receives the funds
    /// @param _amount The USD value of the delegation needed to cover the debt
    function slash(address _agent, address _liquidator, uint256 _amount) external checkAccess(this.slash.selector) {
        DelegationStorage storage $ = getDelegationStorage();
        uint48 _slashTimestamp = slashTimestamp(_agent);

        address network = $.agentData[_agent].network;
        uint256 networkSlashableCollateral = INetworkMiddleware(network).slashableCollateral(_agent, _slashTimestamp);
        if (networkSlashableCollateral == 0) revert NoSlashableCollateral();
        uint256 slashShare = _amount * 1e18 / networkSlashableCollateral;
        if (slashShare > 1e18) slashShare = 1e18;

        INetworkMiddleware(network).slash(_agent, _liquidator, slashShare, _slashTimestamp);
        emit SlashNetwork(network, _amount);
    }

    /// @notice Distribute rewards to networks covering an agent proportionally to their coverage
    /// @param _agent The agent address
    /// @param _asset The reward token address
    function distributeRewards(address _agent, address _asset) external {
        DelegationStorage storage $ = getDelegationStorage();
        uint256 _amount = IERC20(_asset).balanceOf(address(this));

        uint256 totalCoverage = coverage(_agent);
        // here we cannot revert because the agent might not have any coverage
        // in case we are liquidating the current agent due to 0 coverage
        if (totalCoverage == 0) return;

        address network = $.agentData[_agent].network;
        IERC20(_asset).safeTransfer(network, _amount);
        INetworkMiddleware(network).distributeRewards(_agent, _asset);

        emit DistributeReward(_agent, _asset, _amount);
    }

    /// @notice Set the last borrow timestamp for an agent
    /// @param _agent Agent address
    function setLastBorrow(address _agent) external checkAccess(this.setLastBorrow.selector) {
        DelegationStorage storage $ = getDelegationStorage();
        $.agentData[_agent].lastBorrow = block.timestamp;
    }

    /// @notice Add agent to be delegated to
    /// @param _agent Agent address
    /// @param _network Network address
    /// @param _ltv Loan to value ratio
    /// @param _liquidationThreshold Liquidation threshold
    function addAgent(address _agent, address _network, uint256 _ltv, uint256 _liquidationThreshold)
        external
        checkAccess(this.addAgent.selector)
    {
        DelegationStorage storage $ = getDelegationStorage();

        // if ltv is greater than 100% then agent could borrow more than they are collateralized for
        if (_liquidationThreshold > 1e27) revert InvalidLiquidationThreshold();
        if (_ltv != 0 && _liquidationThreshold < _ltv + $.ltvBuffer) revert LiquidationThresholdTooCloseToLtv();

        // If the agent already exists, we revert
        if ($.agentData[_agent].exists) revert DuplicateAgent();
<<<<<<< HEAD
        if (!$.networkExists[_network]) revert NetworkDoesntExist();
=======
>>>>>>> fba778e1

        $.agents.push(_agent);
        $.agentData[_agent].network = _network;
        $.agentData[_agent].ltv = _ltv;
        $.agentData[_agent].liquidationThreshold = _liquidationThreshold;
        $.agentData[_agent].exists = true;
<<<<<<< HEAD
        emit AddAgent(_agent, _network, _ltv, _liquidationThreshold);
=======
        emit AddAgent(_agent, _ltv, _liquidationThreshold);
>>>>>>> fba778e1
    }

    /// @notice Modify an agents config only callable by the operator
    /// @param _agent the agent to modify
    /// @param _ltv Loan to value ratio
    /// @param _liquidationThreshold Liquidation threshold
    function modifyAgent(address _agent, uint256 _ltv, uint256 _liquidationThreshold)
        external
        checkAccess(this.modifyAgent.selector)
    {
        DelegationStorage storage $ = getDelegationStorage();

        // if ltv is greater than 100% then agent could borrow more than they are collateralized for
        if (_liquidationThreshold > 1e27) revert InvalidLiquidationThreshold();
        if (_ltv != 0 && _liquidationThreshold < _ltv + $.ltvBuffer) revert LiquidationThresholdTooCloseToLtv();

        // Check that the agent exists
        if (!$.agentData[_agent].exists) revert AgentDoesNotExist();

        $.agentData[_agent].ltv = _ltv;
        $.agentData[_agent].liquidationThreshold = _liquidationThreshold;
        emit ModifyAgent(_agent, _ltv, _liquidationThreshold);
    }

    /// @notice Register a new network
    /// @param _network Network address
    function registerNetwork(address _network) external checkAccess(this.registerNetwork.selector) {
        DelegationStorage storage $ = getDelegationStorage();

        // Check for duplicates
<<<<<<< HEAD
        if ($.networkExists[_network]) revert DuplicateNetwork();

        $.networkExists[_network] = true;
        emit RegisterNetwork(_network);
    }

    /// @notice Set the ltv buffer
    /// @param _ltvBuffer LTV buffer
    function setLtvBuffer(uint256 _ltvBuffer) external checkAccess(this.setLtvBuffer.selector) {
        if (_ltvBuffer > 1e27) revert InvalidLtvBuffer();
        getDelegationStorage().ltvBuffer = _ltvBuffer;
        emit SetLtvBuffer(_ltvBuffer);
    }

    /// @notice Check if a network is registered
    /// @param _network Network address
    /// @return _exists Whether the network is registered
    function networkExists(address _network) external view returns (bool) {
        return getDelegationStorage().networkExists[_network];
=======
        if ($.networkExistsForAgent[_agent][_network]) revert DuplicateNetwork();

        $.networks[_agent].push(_network);
        $.networkExistsForAgent[_agent][_network] = true;
        emit RegisterNetwork(_agent, _network);
>>>>>>> fba778e1
    }

    /// @notice Set the ltv buffer
    /// @param _ltvBuffer LTV buffer
    function setLtvBuffer(uint256 _ltvBuffer) external checkAccess(this.setLtvBuffer.selector) {
        if (_ltvBuffer > 1e27) revert InvalidLtvBuffer();
        getDelegationStorage().ltvBuffer = _ltvBuffer;
        emit SetLtvBuffer(_ltvBuffer);
    }

    /// @dev Only admin can upgrade
    function _authorizeUpgrade(address) internal override checkAccess(bytes4(0)) { }
}<|MERGE_RESOLUTION|>--- conflicted
+++ resolved
@@ -36,18 +36,6 @@
         $.oracle = _oracle;
         $.epochDuration = _epochDuration;
         $.ltvBuffer = 0.05e27; // 5%
-<<<<<<< HEAD
-=======
-    }
-
-    /// @notice How much global delegation we have in the system
-    /// @return delegation Delegation in USD
-    function globalDelegation() external view returns (uint256 delegation) {
-        DelegationStorage storage $ = getDelegationStorage();
-        for (uint i; i < $.agents.length; ++i) {
-            delegation += coverage($.agents[i]);
-        }
->>>>>>> fba778e1
     }
 
     /// @notice Get the epoch duration
@@ -185,21 +173,14 @@
 
         // If the agent already exists, we revert
         if ($.agentData[_agent].exists) revert DuplicateAgent();
-<<<<<<< HEAD
         if (!$.networkExists[_network]) revert NetworkDoesntExist();
-=======
->>>>>>> fba778e1
 
         $.agents.push(_agent);
         $.agentData[_agent].network = _network;
         $.agentData[_agent].ltv = _ltv;
         $.agentData[_agent].liquidationThreshold = _liquidationThreshold;
         $.agentData[_agent].exists = true;
-<<<<<<< HEAD
         emit AddAgent(_agent, _network, _ltv, _liquidationThreshold);
-=======
-        emit AddAgent(_agent, _ltv, _liquidationThreshold);
->>>>>>> fba778e1
     }
 
     /// @notice Modify an agents config only callable by the operator
@@ -230,11 +211,17 @@
         DelegationStorage storage $ = getDelegationStorage();
 
         // Check for duplicates
-<<<<<<< HEAD
         if ($.networkExists[_network]) revert DuplicateNetwork();
 
         $.networkExists[_network] = true;
         emit RegisterNetwork(_network);
+    }
+
+    /// @notice Check if a network is registered
+    /// @param _network Network address
+    /// @return _exists Whether the network is registered
+    function networkExists(address _network) external view returns (bool) {
+        return getDelegationStorage().networkExists[_network];
     }
 
     /// @notice Set the ltv buffer
@@ -245,28 +232,6 @@
         emit SetLtvBuffer(_ltvBuffer);
     }
 
-    /// @notice Check if a network is registered
-    /// @param _network Network address
-    /// @return _exists Whether the network is registered
-    function networkExists(address _network) external view returns (bool) {
-        return getDelegationStorage().networkExists[_network];
-=======
-        if ($.networkExistsForAgent[_agent][_network]) revert DuplicateNetwork();
-
-        $.networks[_agent].push(_network);
-        $.networkExistsForAgent[_agent][_network] = true;
-        emit RegisterNetwork(_agent, _network);
->>>>>>> fba778e1
-    }
-
-    /// @notice Set the ltv buffer
-    /// @param _ltvBuffer LTV buffer
-    function setLtvBuffer(uint256 _ltvBuffer) external checkAccess(this.setLtvBuffer.selector) {
-        if (_ltvBuffer > 1e27) revert InvalidLtvBuffer();
-        getDelegationStorage().ltvBuffer = _ltvBuffer;
-        emit SetLtvBuffer(_ltvBuffer);
-    }
-
     /// @dev Only admin can upgrade
     function _authorizeUpgrade(address) internal override checkAccess(bytes4(0)) { }
 }