// SPDX-License-Identifier: BUSL-1.1
pragma solidity ^0.8.28;

import { AccessUpgradeable } from "../../../access/AccessUpgradeable.sol";
import { IOracle } from "../../../interfaces/IOracle.sol";
import { IStakerRewards } from "./interfaces/IStakerRewards.sol";
import { NetworkMiddlewareStorage } from "./libraries/NetworkMiddlewareStorage.sol";
import { DataTypes } from "./libraries/types/DataTypes.sol";

import { UUPSUpgradeable } from "@openzeppelin/contracts-upgradeable/proxy/utils/UUPSUpgradeable.sol";
import { IERC20Metadata } from "@openzeppelin/contracts/token/ERC20/extensions/IERC20Metadata.sol";
import { IERC20, SafeERC20 } from "@openzeppelin/contracts/token/ERC20/utils/SafeERC20.sol";

import { IBurnerRouter } from "@symbioticfi/burners/src/interfaces/router/IBurnerRouter.sol";

import { INetwork } from "../../../delegation/interfaces/INetwork.sol";

import { IMiddleware } from "./interfaces/IMiddleware.sol";
import { Subnetwork } from "@symbioticfi/core/src/contracts/libraries/Subnetwork.sol";
import { IEntity } from "@symbioticfi/core/src/interfaces/common/IEntity.sol";
import { IRegistry } from "@symbioticfi/core/src/interfaces/common/IRegistry.sol";
import { IBaseDelegator } from "@symbioticfi/core/src/interfaces/delegator/IBaseDelegator.sol";
import { ISlasher } from "@symbioticfi/core/src/interfaces/slasher/ISlasher.sol";
import { IVault } from "@symbioticfi/core/src/interfaces/vault/IVault.sol";

/// @title Cap Symbiotic Network Middleware Contract
/// @author Cap Labs
/// @notice This contract manages the symbiotic collateral and slashing.
contract NetworkMiddleware is UUPSUpgradeable, AccessUpgradeable, INetwork, IMiddleware {
    using SafeERC20 for IERC20;

    /// @dev Vault registered
    event VaultRegistered(address vault);
    /// @dev Slash event
    event Slash(address indexed agent, address recipient, uint256 amount);

    /// @dev Invalid slasher
    error InvalidSlasher();
    /// @dev Invalid delegator
    error InvalidDelegator();
    /// @dev Not a vault
    error NotVault();
    /// @dev No slasher
    error NoSlasher();
    /// @dev No burner
    error NoBurner();
    /// @dev Invalid burner router
    error InvalidBurnerRouter();
    /// @dev No staker rewarder
    error NoStakerRewarder();
    /// @dev Vault not initialized
    error VaultNotInitialized();
    /// @dev Invalid epoch duration
    error InvalidEpochDuration(uint48 required, uint48 actual);
    /// @dev Invalid slash duration
    error InvalidSlashDuration();
    /// @dev No slashable collateral
    error NoSlashableCollateral();

    /// @notice Initialize
    /// @param _accessControl Access control address
    /// @param _network Network address
    /// @param _vaultRegistry Vault registry address
    /// @param _oracle Oracle address
    /// @param _requiredEpochDuration Required epoch duration in seconds
    /// @param _slashDuration amount of time we have to liquidate collateral in a slash event, needs to be < epochDuration
    function initialize(
        address _accessControl,
        address _network,
        address _vaultRegistry,
        address _oracle,
        uint48 _requiredEpochDuration,
        uint48 _slashDuration
    ) external initializer {
        __Access_init(_accessControl);
        DataTypes.NetworkMiddlewareStorage storage $ = NetworkMiddlewareStorage.get();
        $.network = _network;
        $.vaultRegistry = _vaultRegistry;
        $.oracle = _oracle;
        $.requiredEpochDuration = _requiredEpochDuration;
        $.slashDuration = _slashDuration;

        if (_slashDuration >= _requiredEpochDuration) revert InvalidSlashDuration();
    }

    /// @notice Register vault to be used as collateral within the CAP system
    /// @param _vault Vault address
    /// @param _agents Agents supported by the vault
    function registerVault(address _vault, address _stakerRewarder, address[] calldata _agents)
        external
        checkAccess(this.registerVault.selector)
    {
        _verifyVault(_vault);
        DataTypes.NetworkMiddlewareStorage storage $ = NetworkMiddlewareStorage.get();
        $.stakerRewarders[_vault] = _stakerRewarder;
        for (uint256 i; i < _agents.length; ++i) {
            $.vaults[_agents[i]].push(_vault);
        }
        emit VaultRegistered(_vault);
    }

    /// @notice Slash delegation and send to recipient
    /// @param _agent Agent address
    /// @param _recipient Recipient of the slashed assets
    /// @param _slashShare Percentage of delegation to slash encoded with 18 decimals
<<<<<<< HEAD
    function slash(address _agent, address _recipient, uint256 _slashShare) external checkAccess(this.slash.selector) {
        DataTypes.NetworkMiddlewareStorage storage $ = NetworkMiddlewareStorage.get();

        uint48 _timestamp = uint48(block.timestamp);

=======
    /// @param _timestamp Timestamp to slash at
    function slash(address _agent, address _recipient, uint256 _slashShare, uint48 _timestamp) external checkAccess(this.slash.selector) {
        DataTypes.NetworkMiddlewareStorage storage $ = NetworkMiddlewareStorage.get();

>>>>>>> a9349d90
        for (uint256 i; i < $.vaults[_agent].length; ++i) {
            IVault vault = IVault($.vaults[_agent][i]);
            (, uint256 delegatedCollateral) = coverageByVault($.network, _agent, address(vault), $.oracle, _timestamp);
            if (delegatedCollateral == 0) continue;

            uint256 slashShareOfCollateral = delegatedCollateral * _slashShare / 1e18;
            uint48 slashTimestamp = _timestamp - 1;

            ISlasher(vault.slasher()).slash(
                subnetwork(_agent), _agent, slashShareOfCollateral, slashTimestamp, new bytes(0)
            );

            // TODO: the burner could be a non routing burner, could add hooks?
            IBurnerRouter(vault.burner()).triggerTransfer(address(this));
            IERC20(vault.collateral()).safeTransfer(_recipient, slashShareOfCollateral);

            emit Slash(_agent, _recipient, slashShareOfCollateral);
        }
    }

    /// @notice Coverage by vault
    /// @param _network Network address
    /// @param _agent Agent address
    /// @param _vault Vault address
    /// @param _oracle Oracle address
    /// @param _timestamp Timestamp
    /// @return collateralValue Collateral value
    /// @return collateral Collateral amount
    function coverageByVault(address _network, address _agent, address _vault, address _oracle, uint48 _timestamp)
        public
        view
        returns (uint256 collateralValue, uint256 collateral)
    {
        IBurnerRouter burnerRouter = IBurnerRouter(IVault(_vault).burner());

        // the funds will not be sent to us, so the coverage is effectively 0
        (address pendingReceiver,) = burnerRouter.pendingNetworkReceiver(_network);
        if (pendingReceiver != address(0) && pendingReceiver != address(this)) return (0, 0);

        (pendingReceiver,) = burnerRouter.pendingOperatorNetworkReceiver(_network, _agent);
        if (pendingReceiver != address(0) && pendingReceiver != address(this)) return (0, 0);

        address collateralAddress = IVault(_vault).collateral();
        uint8 decimals = IERC20Metadata(collateralAddress).decimals();
        uint256 collateralPrice = IOracle(_oracle).getPrice(collateralAddress);

        collateral = IBaseDelegator(IVault(_vault).delegator()).stakeAt(subnetwork(_agent), _agent, _timestamp, "");
        collateralValue = collateral * collateralPrice / (10 ** decimals);
        return (collateralValue, collateral);
    }

    /// @notice Coverage of an agent by Symbiotic vaults
    /// @param _agent Agent address
    /// @return delegation Delegation amount in USD (8 decimals)
    function coverage(address _agent) external view returns (uint256 delegation) {
        DataTypes.NetworkMiddlewareStorage storage $ = NetworkMiddlewareStorage.get();

        for (uint256 i = 0; i < $.vaults[_agent].length; i++) {
            (uint256 value,) =
                coverageByVault($.network, _agent, $.vaults[_agent][i], $.oracle, uint48(block.timestamp));
            delegation += value;
        }
    }

    /// @notice Subnetwork id
    /// @dev Creates a collision resistant uint96 identifier by taking keccak256 hash of agent address
    /// and using the first 96 bits of the hash
    /// @param _agent Agent address
    /// @return id Subnetwork identifier (first 96 bits of keccak256 hash of agent address)
    function subnetworkIdentifier(address _agent) public pure returns (uint96 id) {
        bytes32 hash = keccak256(abi.encodePacked(_agent));
        id = uint96(uint256(hash)); // Takes first 96 bits of hash
    }

    /// @notice Subnetwork id concatenated with network address
    /// @return id Subnetwork id
    function subnetwork(address _agent) public view returns (bytes32 id) {
        DataTypes.NetworkMiddlewareStorage storage $ = NetworkMiddlewareStorage.get();
        id = Subnetwork.subnetwork($.network, subnetworkIdentifier(_agent));
    }

    /// @notice Registered vaults for an agent
    /// @param _agent Agent address
    /// @return vaultAddresses Vault addresses
    function vaults(address _agent) external view returns (address[] memory vaultAddresses) {
        DataTypes.NetworkMiddlewareStorage storage $ = NetworkMiddlewareStorage.get();
        vaultAddresses = $.vaults[_agent];
    }

    /// @dev Verify a vault has the required specifications
    /// @param _vault Vault address
    function _verifyVault(address _vault) internal view {
        DataTypes.NetworkMiddlewareStorage storage $ = NetworkMiddlewareStorage.get();

        if (!IRegistry($.vaultRegistry).isEntity(_vault)) {
            revert NotVault();
        }

        if (!IVault(_vault).isInitialized()) revert VaultNotInitialized();

        uint48 vaultEpoch = IVault(_vault).epochDuration();
        if (vaultEpoch != $.requiredEpochDuration) revert InvalidEpochDuration($.requiredEpochDuration, vaultEpoch);

        address slasher = IVault(_vault).slasher();
        uint64 slasherType = IEntity(slasher).TYPE();
        if (slasher == address(0)) revert NoSlasher();
        if (slasherType != uint64(DataTypes.SlasherType.INSTANT)) revert InvalidSlasher();

        address burner = IVault(_vault).burner();
        if (burner == address(0)) revert NoBurner();
        address receiver = IBurnerRouter(burner).networkReceiver($.network);
        if (receiver != address(this)) revert InvalidBurnerRouter();

        address delegator = IVault(_vault).delegator();
        uint64 delegatorType = IEntity(delegator).TYPE();
        if (delegatorType != uint64(DataTypes.DelegatorType.NETWORK_RESTAKE)) revert InvalidDelegator();
    }

    /// @notice Distribute rewards accumulated by the agent borrowing
    /// @param _token Token address
    function distributeRewards(address _vault, address _token) external checkAccess(this.distributeRewards.selector) {
        uint256 amount = IERC20(_token).balanceOf(address(this));
        DataTypes.NetworkMiddlewareStorage storage $ = NetworkMiddlewareStorage.get();
        address stakerRewarder = $.stakerRewarders[_vault];
        if (stakerRewarder == address(0)) revert NoStakerRewarder();

        IERC20(_token).forceApprove(address(IStakerRewards(stakerRewarder)), amount);
        IStakerRewards(stakerRewarder).distributeRewards(
            $.network,
            _token,
            amount,
            abi.encode(
                uint48(block.timestamp - 1),
                1000, // Min Fee Amount we allow. Maybe we should make this configurable?
                new bytes(0),
                new bytes(0)
            )
        );
    }

    /// @dev Only admin can upgrade
    function _authorizeUpgrade(address) internal override checkAccess(bytes4(0)) { }
}<|MERGE_RESOLUTION|>--- conflicted
+++ resolved
@@ -103,18 +103,10 @@
     /// @param _agent Agent address
     /// @param _recipient Recipient of the slashed assets
     /// @param _slashShare Percentage of delegation to slash encoded with 18 decimals
-<<<<<<< HEAD
-    function slash(address _agent, address _recipient, uint256 _slashShare) external checkAccess(this.slash.selector) {
-        DataTypes.NetworkMiddlewareStorage storage $ = NetworkMiddlewareStorage.get();
-
-        uint48 _timestamp = uint48(block.timestamp);
-
-=======
     /// @param _timestamp Timestamp to slash at
     function slash(address _agent, address _recipient, uint256 _slashShare, uint48 _timestamp) external checkAccess(this.slash.selector) {
         DataTypes.NetworkMiddlewareStorage storage $ = NetworkMiddlewareStorage.get();
 
->>>>>>> a9349d90
         for (uint256 i; i < $.vaults[_agent].length; ++i) {
             IVault vault = IVault($.vaults[_agent][i]);
             (, uint256 delegatedCollateral) = coverageByVault($.network, _agent, address(vault), $.oracle, _timestamp);
