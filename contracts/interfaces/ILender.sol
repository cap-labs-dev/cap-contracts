--- conflicted
+++ resolved
@@ -54,11 +54,8 @@
         uint8 decimals;
         bool paused;
         uint256 realizedInterest;
-<<<<<<< HEAD
         mapping(address => uint256) realizedRestakerInterest;
-=======
         uint256 minBorrow;
->>>>>>> 62410496
     }
 
     /// @dev Agent configuration map
