--- conflicted
+++ resolved
@@ -2,26 +2,12 @@
 pragma solidity ^0.8.28;
 
 /// @title Chainlink Interface
-<<<<<<< HEAD
 /// @author @capLabs
-=======
->>>>>>> fba778e1
 /// @notice Interface for Chainlink price feeds
 interface IChainlink {
     /// @notice Get the number of decimals of the price feed
     /// @return decimals Number of decimals of the price feed
     function decimals() external view returns (uint8);
-<<<<<<< HEAD
-    /// @notice Get the latest price of the price feed
-    /// @return price Latest price of the price feed
-    function latestAnswer() external view returns (int256);
-    /// @notice Get the latest round data of the price feed
-    /// @return roundId Round ID of the price feed
-    /// @return answer Price of the price feed
-    /// @return startedAt Timestamp of the price feed
-    /// @return updatedAt Timestamp of the price feed
-    /// @return answeredInRound Round ID of the price feed
-=======
 
     /// @notice Get the latest price of the price feed
     /// @return price Latest price of the price feed
@@ -33,6 +19,5 @@
     /// @return startedAt Timestamp when the round started
     /// @return updatedAt Timestamp when the round was updated
     /// @return answeredInRound The round ID in which the answer was computed
->>>>>>> fba778e1
     function latestRoundData() external view returns (uint80, int256, uint256, uint256, uint80);
 }