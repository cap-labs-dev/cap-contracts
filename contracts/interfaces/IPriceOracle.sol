--- conflicted
+++ resolved
@@ -8,21 +8,13 @@
     struct PriceOracleStorage {
         mapping(address => IOracle.OracleData) oracleData;
         mapping(address => IOracle.OracleData) backupOracleData;
-<<<<<<< HEAD
-        uint256 staleness;
-=======
         mapping(address => uint256) staleness;
->>>>>>> fba778e1
     }
 
     /// @notice Get the price for an asset
     /// @param _asset Asset address to get price for
     /// @return price Current price of the asset
-<<<<<<< HEAD
-    /// @return lastUpdated Latest timestamp of the price
-=======
     /// @return lastUpdated Last updated timestamp
->>>>>>> fba778e1
     function getPrice(address _asset) external view returns (uint256 price, uint256 lastUpdated);
 
     /// @notice View the oracle data for an asset
@@ -45,16 +37,10 @@
     /// @param _oracleData Backup oracle data configuration to set for the asset
     function setPriceBackupOracleData(address _asset, IOracle.OracleData calldata _oracleData) external;
 
-<<<<<<< HEAD
-    /// @notice Set the staleness period for asset prices
-    /// @param _staleness Staleness period in seconds for asset prices
-    function setStaleness(uint256 _staleness) external;
-=======
     /// @notice Set the staleness period for an asset
     /// @param _asset Asset address to set staleness period for
     /// @param _staleness Staleness period in seconds for the asset
     function setStaleness(address _asset, uint256 _staleness) external;
->>>>>>> fba778e1
 
     /// @dev Set oracle data
     event SetPriceOracleData(address asset, IOracle.OracleData data);
@@ -62,17 +48,9 @@
     /// @dev Set backup oracle data
     event SetPriceBackupOracleData(address asset, IOracle.OracleData data);
 
-<<<<<<< HEAD
-    /// @dev Set the staleness period for asset prices
-    event SetStaleness(uint256 staleness);
-
-    /// @dev Stale price event
-    error StalePrice(uint256 lastUpdated);
-=======
     /// @dev Set staleness period
     event SetStaleness(address asset, uint256 staleness);
 
     /// @dev Price error
     error PriceError(address asset);
->>>>>>> fba778e1
 }