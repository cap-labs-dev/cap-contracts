--- conflicted
+++ resolved
@@ -84,13 +84,8 @@
         if (params.mint) {
             assetValue = params.amount * assetPrice / assetDecimalsPow;
             if (capSupply == 0) {
-<<<<<<< HEAD
                 newRatio = 0;
-                amount = params.amount * capDecimalsPow / assetDecimalsPow;
-=======
-                newRatio = RAY_PRECISION;
                 amount = assetValue * capDecimalsPow / assetPrice;
->>>>>>> e19f0729
             } else {
                 newRatio = (allocationValue + assetValue) * RAY_PRECISION / (capValue + assetValue);
                 amount = assetValue * capDecimalsPow / capPrice;
