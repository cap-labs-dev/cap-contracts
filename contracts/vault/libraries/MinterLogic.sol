// SPDX-License-Identifier: BUSL-1.1
pragma solidity ^0.8.28;

import { IMinter } from "../../interfaces/IMinter.sol";
import { IOracle } from "../../interfaces/IOracle.sol";
import { IVault } from "../../interfaces/IVault.sol";
import { IERC20 } from "@openzeppelin/contracts/token/ERC20/IERC20.sol";
import { IERC20Metadata } from "@openzeppelin/contracts/token/ERC20/extensions/IERC20Metadata.sol";

/// @title Amount Out Logic
/// @author kexley, @capLabs
/// @notice Amount out logic for exchanging underlying assets with cap tokens
library MinterLogic {
    /// @dev Ray precision
    uint256 constant RAY_PRECISION = 1e27;

    /// @dev Share precision
    uint256 constant SHARE_PRECISION = 1e33;

    /// @notice Calculate the amount out from a swap including fees
    /// @param $ Storage pointer
    /// @param params Parameters for a swap
    /// @return amount Amount out from a swap
    /// @return fee Fee applied
    function amountOut(IMinter.MinterStorage storage $, IMinter.AmountOutParams memory params)
        external
        view
        returns (uint256 amount, uint256 fee)
    {
        (uint256 amountOutBeforeFee, uint256 newRatio) = _amountOutBeforeFee($.oracle, params);

        (amount, fee) = _applyFeeSlopes(
            $.fees[params.asset],
            IMinter.FeeSlopeParams({ mint: params.mint, amount: amountOutBeforeFee, ratio: newRatio })
        );
    }

    /// @notice Calculate the output amounts for redeeming a cap token for a proportional weighting
    /// @param $ Storage pointer
    /// @param params Parameters for redeeming
    /// @return amounts Amount of underlying assets withdrawn
    /// @return fees Amount of fees applied
    function redeemAmountOut(IMinter.MinterStorage storage $, IMinter.RedeemAmountOutParams memory params)
        external
        view
        returns (uint256[] memory amounts, uint256[] memory fees)
    {
        uint256 redeemFee = $.redeemFee;
        uint256 shares = params.amount * SHARE_PRECISION / IERC20(address(this)).totalSupply();
        address[] memory assets = IVault(address(this)).assets();
        uint256 assetLength = assets.length;
        amounts = new uint256[](assetLength);
        fees = new uint256[](assetLength);
        for (uint256 i; i < assetLength; ++i) {
            address asset = assets[i];
            uint256 withdrawAmount = IVault(address(this)).totalSupplies(asset) * shares / SHARE_PRECISION;

<<<<<<< HEAD
            amounts[i] = withdrawAmount - (withdrawAmount * redeemFee / RAY_PRECISION);
=======
            fees[i] = withdrawAmount * redeemFee / 1e27;
            amounts[i] = withdrawAmount - fees[i];
>>>>>>> ff2cfe69
        }
    }

    /// @notice Calculate the amount out for a swap before fees
    /// @param _oracle Oracle address
    /// @param params Parameters for a swap
    /// @return amount Amount out from a swap before fees
    /// @return newRatio New ratio of an asset to the overall basket after swap
    function _amountOutBeforeFee(address _oracle, IMinter.AmountOutParams memory params)
        internal
        view
        returns (uint256 amount, uint256 newRatio)
    {
        (uint256 assetPrice,) = IOracle(_oracle).getPrice(params.asset);
        (uint256 capPrice,) = IOracle(_oracle).getPrice(address(this));

        uint256 assetDecimalsPow = 10 ** IERC20Metadata(params.asset).decimals();
        uint256 capDecimalsPow = 10 ** IERC20Metadata(address(this)).decimals();

        uint256 capSupply = IERC20(address(this)).totalSupply();
        uint256 capValue = capSupply * capPrice / capDecimalsPow;
        uint256 allocationValue = IVault(address(this)).totalSupplies(params.asset) * assetPrice / assetDecimalsPow;

        uint256 assetValue;
        if (params.mint) {
            assetValue = params.amount * assetPrice / assetDecimalsPow;
            if (capSupply == 0) {
                newRatio = RAY_PRECISION;
                amount = params.amount * capDecimalsPow / assetDecimalsPow;
            } else {
                newRatio = (allocationValue + assetValue) * RAY_PRECISION / (capValue + assetValue);
                amount = assetValue * capDecimalsPow / capPrice;
            }
        } else {
            assetValue = params.amount * capPrice / capDecimalsPow;
            if (params.amount == capSupply) {
                newRatio = RAY_PRECISION;
                amount = params.amount * assetDecimalsPow / capDecimalsPow;
            } else {
                if (allocationValue < assetValue || capValue <= assetValue) {
                    newRatio = 0;
                } else {
                    newRatio = (allocationValue - assetValue) * RAY_PRECISION / (capValue - assetValue);
                }
                amount = assetValue * assetDecimalsPow / assetPrice;
            }
        }
    }

    /// @notice Apply fee slopes to a mint or burn
    /// @dev Fees only apply to mints or burns that over-allocate the basket to one asset
    /// @param fees Fee slopes and ratio kinks
    /// @param params Fee slope parameters
    /// @return amount Remaining amount after fee applied
    /// @return fee Fee applied
    function _applyFeeSlopes(IMinter.FeeData memory fees, IMinter.FeeSlopeParams memory params)
        internal
        pure
        returns (uint256 amount, uint256 fee)
    {
        uint256 rate;
        if (params.mint) {
            rate = fees.minMintFee;
            if (params.ratio > fees.optimalRatio) {
                if (params.ratio > fees.mintKinkRatio) {
                    uint256 excessRatio = params.ratio - fees.mintKinkRatio;
<<<<<<< HEAD
                    rate = fees.slope0 + (fees.slope1 * excessRatio / RAY_PRECISION);
=======
                    rate += fees.slope0 + (fees.slope1 * excessRatio / (1e27 - fees.mintKinkRatio));
>>>>>>> ff2cfe69
                } else {
                    rate += fees.slope0 * params.ratio / fees.mintKinkRatio;
                }
            }
        } else {
            if (params.ratio < fees.optimalRatio) {
                if (params.ratio < fees.burnKinkRatio) {
                    uint256 excessRatio = fees.burnKinkRatio - params.ratio;
<<<<<<< HEAD
                    rate = fees.slope0 + (fees.slope1 * excessRatio / RAY_PRECISION);
=======
                    rate = fees.slope0 + (fees.slope1 * excessRatio / (1e27 - fees.burnKinkRatio));
>>>>>>> ff2cfe69
                } else {
                    rate = fees.slope0 * fees.burnKinkRatio / params.ratio;
                }
            }
        }

<<<<<<< HEAD
        if (rate > RAY_PRECISION) rate = RAY_PRECISION;
        amount = params.amount - (params.amount * rate / RAY_PRECISION);
=======
        if (rate > 1e27) rate = 1e27;
        fee = params.amount * rate / 1e27;
        amount = params.amount - fee;
>>>>>>> ff2cfe69
    }
}<|MERGE_RESOLUTION|>--- conflicted
+++ resolved
@@ -55,12 +55,8 @@
             address asset = assets[i];
             uint256 withdrawAmount = IVault(address(this)).totalSupplies(asset) * shares / SHARE_PRECISION;
 
-<<<<<<< HEAD
-            amounts[i] = withdrawAmount - (withdrawAmount * redeemFee / RAY_PRECISION);
-=======
-            fees[i] = withdrawAmount * redeemFee / 1e27;
+            fees[i] = withdrawAmount * redeemFee / RAY_PRECISION;
             amounts[i] = withdrawAmount - fees[i];
->>>>>>> ff2cfe69
         }
     }
 
@@ -127,11 +123,7 @@
             if (params.ratio > fees.optimalRatio) {
                 if (params.ratio > fees.mintKinkRatio) {
                     uint256 excessRatio = params.ratio - fees.mintKinkRatio;
-<<<<<<< HEAD
-                    rate = fees.slope0 + (fees.slope1 * excessRatio / RAY_PRECISION);
-=======
-                    rate += fees.slope0 + (fees.slope1 * excessRatio / (1e27 - fees.mintKinkRatio));
->>>>>>> ff2cfe69
+                    rate += fees.slope0 + (fees.slope1 * excessRatio / (RAY_PRECISION - fees.mintKinkRatio));
                 } else {
                     rate += fees.slope0 * params.ratio / fees.mintKinkRatio;
                 }
@@ -140,24 +132,15 @@
             if (params.ratio < fees.optimalRatio) {
                 if (params.ratio < fees.burnKinkRatio) {
                     uint256 excessRatio = fees.burnKinkRatio - params.ratio;
-<<<<<<< HEAD
-                    rate = fees.slope0 + (fees.slope1 * excessRatio / RAY_PRECISION);
-=======
-                    rate = fees.slope0 + (fees.slope1 * excessRatio / (1e27 - fees.burnKinkRatio));
->>>>>>> ff2cfe69
+                    rate = fees.slope0 + (fees.slope1 * excessRatio / (RAY_PRECISION - fees.burnKinkRatio));
                 } else {
                     rate = fees.slope0 * fees.burnKinkRatio / params.ratio;
                 }
             }
         }
 
-<<<<<<< HEAD
         if (rate > RAY_PRECISION) rate = RAY_PRECISION;
-        amount = params.amount - (params.amount * rate / RAY_PRECISION);
-=======
-        if (rate > 1e27) rate = 1e27;
-        fee = params.amount * rate / 1e27;
+        fee = params.amount * rate / RAY_PRECISION;
         amount = params.amount - fee;
->>>>>>> ff2cfe69
     }
 }