--- conflicted
+++ resolved
@@ -43,7 +43,6 @@
             $.reservesList[$.reservesCount] = params.asset;
         }
 
-<<<<<<< HEAD
         ILender.ReserveData storage reserve = $.reservesData[params.asset];
         reserve.id = id;
         reserve.vault = params.vault;
@@ -53,21 +52,7 @@
         reserve.interestReceiver = params.interestReceiver;
         reserve.decimals = IERC20Metadata(params.asset).decimals();
         reserve.paused = true;
-=======
-        $.reservesData[params.asset] = ILender.ReserveData({
-            id: id,
-            vault: params.vault,
-            principalDebtToken: params.principalDebtToken,
-            restakerDebtToken: params.restakerDebtToken,
-            interestDebtToken: params.interestDebtToken,
-            interestReceiver: params.interestReceiver,
-            restakerInterestReceiver: params.restakerInterestReceiver,
-            decimals: IERC20Metadata(params.asset).decimals(),
-            paused: true,
-            realizedInterest: 0,
-            minBorrow: params.minBorrow
-        });
->>>>>>> 62410496
+        reserve.minBorrow = params.minBorrow;
     }
 
     /// @notice Set the minimum borrow amount for an asset
