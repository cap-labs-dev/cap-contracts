--- conflicted
+++ resolved
@@ -12,48 +12,29 @@
 contract PriceOracle is IPriceOracle, Access, PriceOracleStorageUtils {
     /// @dev Initialize the price oracle
     /// @param _accessControl Access control address
-    /// @param _staleness Staleness period in seconds for asset prices
-    function __PriceOracle_init(address _accessControl, uint256 _staleness) internal onlyInitializing {
+    function __PriceOracle_init(address _accessControl) internal onlyInitializing {
         __Access_init(_accessControl);
-        __PriceOracle_init_unchained(_staleness);
+        __PriceOracle_init_unchained();
     }
 
     /// @dev Initialize unchained
-    /// @param _staleness Staleness period in seconds for asset prices
-    function __PriceOracle_init_unchained(uint256 _staleness) internal onlyInitializing {
-        getPriceOracleStorage().staleness = _staleness;
-    }
+    function __PriceOracle_init_unchained() internal onlyInitializing { }
 
     /// @notice Fetch the price for an asset
-<<<<<<< HEAD
-    /// @dev If initial price fetch fails or is stale then a backup source is used, reverts if both fail
-    /// @param _asset Asset address
-    /// @return price Price of the asset
-    /// @return lastUpdated Latest timestamp of the price
-=======
     /// @dev If initial price fetch fails then a backup source is used
     /// @param _asset Asset address
     /// @return price Price of the asset
->>>>>>> fba778e1
     function getPrice(address _asset) external view returns (uint256 price, uint256 lastUpdated) {
         PriceOracleStorage storage $ = getPriceOracleStorage();
         IOracle.OracleData memory data = $.oracleData[_asset];
 
         (price, lastUpdated) = _getPrice(data.adapter, data.payload);
 
-<<<<<<< HEAD
-        if (price == 0 || _isStale(lastUpdated)) {
-            data = $.backupOracleData[_asset];
-            (price, lastUpdated) = _getPrice(data.adapter, data.payload);
-
-            if (_isStale(lastUpdated)) revert StalePrice(lastUpdated);
-=======
         if (price == 0 || _isStale(_asset, lastUpdated)) {
             data = $.backupOracleData[_asset];
             (price, lastUpdated) = _getPrice(data.adapter, data.payload);
 
             if (price == 0 || _isStale(_asset, lastUpdated)) revert PriceError(_asset);
->>>>>>> fba778e1
         }
     }
 
@@ -71,18 +52,11 @@
         data = getPriceOracleStorage().backupOracleData[_asset];
     }
 
-<<<<<<< HEAD
-    /// @notice View the staleness period for asset prices
-    /// @return stalenessPeriod Staleness period in seconds for asset prices
-    function staleness() external view returns (uint256 stalenessPeriod) {
-        stalenessPeriod = getPriceOracleStorage().staleness;
-=======
     /// @notice View the staleness period for an asset
     /// @param _asset Asset address
     /// @return assetStaleness Staleness period for an asset
     function staleness(address _asset) external view returns (uint256 assetStaleness) {
         assetStaleness = getPriceOracleStorage().staleness[_asset];
->>>>>>> fba778e1
     }
 
     /// @notice Set a price source for an asset
@@ -108,28 +82,18 @@
     }
 
     /// @notice Set the staleness period for asset prices
-<<<<<<< HEAD
-    /// @param _staleness Staleness period in seconds for asset prices
-    function setStaleness(uint256 _staleness) external checkAccess(this.setStaleness.selector) {
-        getPriceOracleStorage().staleness = _staleness;
-        emit SetStaleness(_staleness);
-=======
     /// @param _asset Asset address
     /// @param _staleness Staleness period in seconds for asset prices
     function setStaleness(address _asset, uint256 _staleness) external checkAccess(this.setStaleness.selector) {
         getPriceOracleStorage().staleness[_asset] = _staleness;
         emit SetStaleness(_asset, _staleness);
->>>>>>> fba778e1
     }
 
     /// @dev Calculate price using an adapter and payload but do not revert on errors
     /// @param _adapter Adapter for calculation logic
     /// @param _payload Encoded call to adapter with all required data
     /// @return price Calculated price
-<<<<<<< HEAD
-=======
     /// @return lastUpdated Last updated timestamp
->>>>>>> fba778e1
     function _getPrice(address _adapter, bytes memory _payload)
         private
         view
@@ -140,17 +104,10 @@
     }
 
     /// @dev Check if a price is stale
-<<<<<<< HEAD
-    /// @param _lastUpdated Last updated timestamp
-    /// @return isStale True if the price is stale
-    function _isStale(uint256 _lastUpdated) internal view returns (bool isStale) {
-        isStale = block.timestamp - _lastUpdated > getPriceOracleStorage().staleness;
-=======
     /// @param _asset Asset address
     /// @param _lastUpdated Last updated timestamp
     /// @return isStale True if the price is stale
     function _isStale(address _asset, uint256 _lastUpdated) internal view returns (bool isStale) {
         isStale = block.timestamp - _lastUpdated > getPriceOracleStorage().staleness[_asset];
->>>>>>> fba778e1
     }
 }