// SPDX-License-Identifier: BUSL-1.1
pragma solidity ^0.8.28;

import { IOracle } from "../../interfaces/IOracle.sol";
import { IVault } from "../../interfaces/IVault.sol";
import { IERC20Metadata } from "@openzeppelin/contracts/token/ERC20/extensions/IERC20Metadata.sol";

/// @title Cap Token Adapter
/// @notice Prices are calculated based on the weighted average of underlying assets
library CapTokenAdapter {
    /// @notice Fetch price for a cap token based on its underlying assets
    /// @param _asset Cap token address
    /// @return latestAnswer Price of the cap token fixed to 8 decimals
<<<<<<< HEAD
    /// @return lastUpdated Earliest timestamp of the price
    function price(address _asset) external view returns (uint256 latestAnswer, uint256 lastUpdated) {
        uint256 capTokenSupply = IERC20Metadata(_asset).totalSupply();
        if (capTokenSupply == 0) return (0, block.timestamp);
=======
    /// @return lastUpdated Last updated timestamp
    function price(address _asset) external view returns (uint256 latestAnswer, uint256 lastUpdated) {
        uint256 capTokenSupply = IERC20Metadata(_asset).totalSupply();
        if (capTokenSupply == 0) return (1e8, block.timestamp);
>>>>>>> fba778e1

        address[] memory assets = IVault(_asset).assets();
        lastUpdated = block.timestamp;

        uint256 totalUsdValue;
        lastUpdated = block.timestamp;

        for (uint256 i; i < assets.length; ++i) {
            address asset = assets[i];
            uint256 supply = IVault(_asset).totalSupplies(asset);
            uint256 supplyDecimalsPow = 10 ** IERC20Metadata(asset).decimals();
<<<<<<< HEAD
            (uint256 assetPrice, uint256 timestamp) = IOracle(msg.sender).getPrice(asset);

            totalUsdValue += supply * assetPrice / supplyDecimalsPow;
            if (timestamp < lastUpdated) lastUpdated = timestamp;
=======
            (uint256 assetPrice, uint256 assetLastUpdated) = IOracle(msg.sender).getPrice(asset);

            totalUsdValue += supply * assetPrice / supplyDecimalsPow;
            if (assetLastUpdated < lastUpdated) lastUpdated = assetLastUpdated;
>>>>>>> fba778e1
        }

        uint256 decimalsPow = 10 ** IERC20Metadata(_asset).decimals();
        latestAnswer = totalUsdValue * decimalsPow / capTokenSupply;
    }
}<|MERGE_RESOLUTION|>--- conflicted
+++ resolved
@@ -11,17 +11,10 @@
     /// @notice Fetch price for a cap token based on its underlying assets
     /// @param _asset Cap token address
     /// @return latestAnswer Price of the cap token fixed to 8 decimals
-<<<<<<< HEAD
-    /// @return lastUpdated Earliest timestamp of the price
-    function price(address _asset) external view returns (uint256 latestAnswer, uint256 lastUpdated) {
-        uint256 capTokenSupply = IERC20Metadata(_asset).totalSupply();
-        if (capTokenSupply == 0) return (0, block.timestamp);
-=======
     /// @return lastUpdated Last updated timestamp
     function price(address _asset) external view returns (uint256 latestAnswer, uint256 lastUpdated) {
         uint256 capTokenSupply = IERC20Metadata(_asset).totalSupply();
         if (capTokenSupply == 0) return (1e8, block.timestamp);
->>>>>>> fba778e1
 
         address[] memory assets = IVault(_asset).assets();
         lastUpdated = block.timestamp;
@@ -33,17 +26,10 @@
             address asset = assets[i];
             uint256 supply = IVault(_asset).totalSupplies(asset);
             uint256 supplyDecimalsPow = 10 ** IERC20Metadata(asset).decimals();
-<<<<<<< HEAD
-            (uint256 assetPrice, uint256 timestamp) = IOracle(msg.sender).getPrice(asset);
-
-            totalUsdValue += supply * assetPrice / supplyDecimalsPow;
-            if (timestamp < lastUpdated) lastUpdated = timestamp;
-=======
             (uint256 assetPrice, uint256 assetLastUpdated) = IOracle(msg.sender).getPrice(asset);
 
             totalUsdValue += supply * assetPrice / supplyDecimalsPow;
             if (assetLastUpdated < lastUpdated) lastUpdated = assetLastUpdated;
->>>>>>> fba778e1
         }
 
         uint256 decimalsPow = 10 ** IERC20Metadata(_asset).decimals();
