// SPDX-License-Identifier: BUSL-1.1
pragma solidity ^0.8.28;

import { OAppCore, OAppSender } from "@layerzerolabs/oapp-evm/contracts/oapp/OAppSender.sol";
import { OptionsBuilder } from "@layerzerolabs/oapp-evm/contracts/oapp/libs/OptionsBuilder.sol";
import { MessagingFee, OFTReceipt } from "@layerzerolabs/oft-evm/contracts/interfaces/IOFT.sol";
import { OFTMsgCodec } from "@layerzerolabs/oft-evm/contracts/libs/OFTMsgCodec.sol";

/// @title OAppMessenger
/// @notice Messenger logic for the LayerZero bridge
abstract contract OAppMessenger is OAppSender {
    using OptionsBuilder for bytes;

    /// @dev Gas limit for the LayerZero bridge
    uint128 private constant lzReceiveGas = 100_000;

    /// @dev Destination EID for the LayerZero bridge
    uint32 private immutable dstEid;

    /// @dev Decimals of the token
    uint8 private immutable decimals;

    /// @dev OAppCore sets the endpoint as an immutable variable
    /// @param _lzEndpoint Local layerzero endpoint
    constructor(address _lzEndpoint, uint32 _dstEid, uint8 _decimals) OAppCore(_lzEndpoint, msg.sender) {
        dstEid = _dstEid;
        decimals = _decimals;
    }

    /// @notice Quote the fee for depositing via the LayerZero bridge
    /// @param _amountLD Amount in local decimals
    /// @param _destReceiver Receiver of the assets on MegaETH Testnet
    /// @return fee Fee for the LayerZero bridge
    function quote(uint256 _amountLD, address _destReceiver) external view returns (MessagingFee memory fee) {
        (bytes memory message, bytes memory options) = _buildMsgAndOptions(_amountLD, _destReceiver);
        fee = _quote(dstEid, message, options, false);
    }

    /// @dev Message using layer zero. Fee overpays are refunded to caller
    /// @param _destReceiver Receiver of assets on destination chain
    /// @param _amountLD Amount of asset in local decimals
    /// @param _refundAddress The address to receive any excess fee values sent to the endpoint if the call fails on the destination chain
    function _sendMessage(address _destReceiver, uint256 _amountLD, address _refundAddress) internal {
        MessagingFee memory _fee = MessagingFee({ nativeFee: msg.value, lzTokenFee: 0 });
<<<<<<< HEAD
        (bytes memory message, bytes memory options) = _buildMsgAndOptions(_amountLD, _destReceiver);
        _lzSend(dstEid, message, options, _fee, msg.sender);
=======
        (bytes memory message, bytes memory options) = _buildMsgAndOptions(lzReceiveGas, _amountLD, _destReceiver);
        _lzSend(dstEid, message, options, _fee, _refundAddress);
>>>>>>> 69a1b964
    }

    /// @dev Build the message and options for the LayerZero bridge
    /// @param _amountLD Amount in local decimals
    /// @param _destReceiver Receiver of the assets on MegaETH Testnet
    /// @return message Message for the LayerZero bridge
    /// @return options Options for the LayerZero bridge
    function _buildMsgAndOptions(uint256 _amountLD, address _destReceiver)
        internal
        view
        returns (bytes memory message, bytes memory options)
    {
        (message,) = OFTMsgCodec.encode(OFTMsgCodec.addressToBytes32(_destReceiver), _toSD(_amountLD), "");
        options = OptionsBuilder.newOptions().addExecutorLzReceiveOption(lzReceiveGas, 0);
    }

    /// @dev Convert amount in local decimals to amount in shared decimals
    /// @param _amountLD Amount in local decimals
    /// @return amountSD Amount in shared decimals
    function _toSD(uint256 _amountLD) internal view virtual returns (uint64 amountSD) {
        return uint64(_amountLD / (10 ** (decimals - sharedDecimals())));
    }

    /// @notice Retrieves the shared decimals of the OFT.
    /// @return The shared decimals of the OFT.
    function sharedDecimals() public view virtual returns (uint8) {
        return 6;
    }
}<|MERGE_RESOLUTION|>--- conflicted
+++ resolved
@@ -42,13 +42,8 @@
     /// @param _refundAddress The address to receive any excess fee values sent to the endpoint if the call fails on the destination chain
     function _sendMessage(address _destReceiver, uint256 _amountLD, address _refundAddress) internal {
         MessagingFee memory _fee = MessagingFee({ nativeFee: msg.value, lzTokenFee: 0 });
-<<<<<<< HEAD
-        (bytes memory message, bytes memory options) = _buildMsgAndOptions(_amountLD, _destReceiver);
-        _lzSend(dstEid, message, options, _fee, msg.sender);
-=======
         (bytes memory message, bytes memory options) = _buildMsgAndOptions(lzReceiveGas, _amountLD, _destReceiver);
         _lzSend(dstEid, message, options, _fee, _refundAddress);
->>>>>>> 69a1b964
     }
 
     /// @dev Build the message and options for the LayerZero bridge
