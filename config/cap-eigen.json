--- conflicted
+++ resolved
@@ -1,25 +1,14 @@
 {
     "1": {
-<<<<<<< HEAD
-        "adapter": {
-            "eigenServiceManager": "0xBde7c8DB7a546526dD99d23796bAa24c80c5036b",
-            "agentManager": "0x18f8b29f3AF949c71f7780d7F5159e199A9c355d",
-            "rewardDuration": 0
-        },
-        "implems": {
-            "eigenServiceManager": "0x211Bc89ed321F841de8CC8d874Aa6530B94efe09",
-            "operator": "0x5a3e9F4fd0f4815A7106dFBE0a44AAC339244eE6",
-            "agentManager": "0xaB0902408925D26bcc7c126f8B1a6a2445fB7866"
-=======
         "adapters": {
             "serviceManager": "0xE65c3eccd18879E103dBC96D854e376Ced4cC7dd",
-            "agentManager": "0xa82f6f9E67E127621F3e5F3953bEEf926b4B5bA9"
+            "agentManager": "0xa82f6f9E67E127621F3e5F3953bEEf926b4B5bA9",
+            "rewardDuration": 0
         },
         "implems": {
             "serviceManager": "0xf2ded7286C54a5Ca077Df40c0C21c5a555885Ca1",
             "operator": "0x5a3e9F4fd0f4815A7106dFBE0a44AAC339244eE6",
             "agentManager": "0xE1B49F83873F12C45427057Ce98c4b246d2CF630"
->>>>>>> 7e4a8c44
         }
     }
 }