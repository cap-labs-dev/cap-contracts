{
    "1": {
        "implems": {
            "accessControl": "0x6681EB184c876D74eA3ddFaE0eCEE0C9C0f84bc1",
            "capToken": "0xE5009c352B0EbA16CcD990084B81E03E0c6D05f5",
            "debtToken": "0xaF2084df1Ff172b1D39a94680c9b8bd42b55E20C",
            "delegation": "0x69EbEB382b0e82127CC77E7b2679bEB0E0Be7184",
            "feeAuction": "0x57e1E8e5576c5CFbBB0000Ef3f1aF24E3a452074",
            "feeReceiver": "0xB61E527D88831f6Cb7a4C2d43be9805438ecc44F",
            "lender": "0x68c4F03b8640C0393a832987147BaE7A0b27aaa7",
            "oracle": "0xbFe4D64E61a3a02C4781a65FA343007de7ea9F14",
            "stakedCap": "0x42c0e0ef7C2F35de073F4d6f9c0e4483429c3D31",
            "chainlinkPoRAddressList": "0x69a8749544fF825741979D03e33F06edC6a66f3e",
            "gelatoHarvester": "0x624504E11049EdD5f4754903E75D096AfceE46E3",
            "gelatoSweeper": "0x307C0C1F1A8b3a7153842922DfF239c66f308238",
            "vaultAdapter": "0xD212fA2cf56197dD79880681807Ce4d95C9Ffa2e",
            "wrapper": "0x0000000000000000000000000000000000000000"
        },
        "infra": {
            "accessControl": "0x7731129a10d51e18cDE607C5C115F26503D2c683",
            "delegation": "0xF3E3Eae671000612CE3Fd15e1019154C1a4d693F",
            "lender": "0x15622c3dbbc5614E6DFa9446603c1779647f01FC",
            "oracle": "0xcD7f45566bc0E7303fB92A93969BB4D3f6e662bb",
            "harvester": "0xBF664De63168720b57f1c93581512E9580E3E6f8",
            "chainlinkPoRAddressList": "0x69A22f0fc7b398e637BF830B862C75dd854b2BbF",
            "gelatoHarvester": "0x1388B2dc1Fe408741E48145F87Fd79f01bca7e16",
            "gelatoSweeper": "0x51da1eC8dC52F146e644F5F759D399038CCf7aB4",
            "vaultAdapter": "0xC6504C2c918c8C17eE2F1e01AEFa43b1f27849eC",
<<<<<<< HEAD
            "wrapper": "0x0000000000000000000000000000000000000000"
=======
            "fixedPriceOracle": "0xC96d5EC90B07fe2a96253990Dc7eF2df22FDe0b3"
>>>>>>> 7e4a8c44
        },
        "libs": {
            "aaveAdapter": "0xf4DE2D82904D528E8F0fE9c374218aE6B0A86d7e",
            "capTokenAdapter": "0xAcc9ce4C15A0F6A2bec49C3F81261d60553D2Faf",
            "chainlinkAdapter": "0xc850409DC3587039e87930008217B6622CC3B2E2",
            "stakedCapAdapter": "0xdf48Eb321B38bc19E7F5b2CCA8242Cc6B9a6EcD0"
        }
    }
}<|MERGE_RESOLUTION|>--- conflicted
+++ resolved
@@ -26,11 +26,7 @@
             "gelatoHarvester": "0x1388B2dc1Fe408741E48145F87Fd79f01bca7e16",
             "gelatoSweeper": "0x51da1eC8dC52F146e644F5F759D399038CCf7aB4",
             "vaultAdapter": "0xC6504C2c918c8C17eE2F1e01AEFa43b1f27849eC",
-<<<<<<< HEAD
-            "wrapper": "0x0000000000000000000000000000000000000000"
-=======
             "fixedPriceOracle": "0xC96d5EC90B07fe2a96253990Dc7eF2df22FDe0b3"
->>>>>>> 7e4a8c44
         },
         "libs": {
             "aaveAdapter": "0xf4DE2D82904D528E8F0fE9c374218aE6B0A86d7e",
