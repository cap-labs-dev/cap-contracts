--- conflicted
+++ resolved
@@ -1,9 +1,4 @@
 {
-<<<<<<< HEAD
-  "simple_burn": "258306",
-  "simple_mint": "244329"
-=======
   "simple_burn": "256298",
   "simple_mint": "242278"
->>>>>>> 8e4ec44a
 }