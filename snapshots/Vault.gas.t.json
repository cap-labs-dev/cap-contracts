{
<<<<<<< HEAD
  "simple_burn": "237513",
  "simple_mint": "222332"
=======
  "simple_burn": "224666",
  "simple_mint": "209485"
>>>>>>> fba778e1
}<|MERGE_RESOLUTION|>--- conflicted
+++ resolved
@@ -1,9 +1,4 @@
 {
-<<<<<<< HEAD
-  "simple_burn": "237513",
-  "simple_mint": "222332"
-=======
-  "simple_burn": "224666",
-  "simple_mint": "209485"
->>>>>>> fba778e1
+  "simple_burn": "243859",
+  "simple_mint": "228634"
 }