{
<<<<<<< HEAD
  "simple_burn": "256211",
  "simple_mint": "242452"
=======
  "simple_burn": "256298",
  "simple_mint": "242278"
>>>>>>> e570f71a
}<|MERGE_RESOLUTION|>--- conflicted
+++ resolved
@@ -1,9 +1,4 @@
 {
-<<<<<<< HEAD
-  "simple_burn": "256211",
-  "simple_mint": "242452"
-=======
   "simple_burn": "256298",
   "simple_mint": "242278"
->>>>>>> e570f71a
 }