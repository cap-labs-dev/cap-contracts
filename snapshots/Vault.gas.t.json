{
<<<<<<< HEAD
  "simple_burn": "243859",
  "simple_mint": "228634"
=======
  "simple_burn": "237482",
  "simple_mint": "222301"
>>>>>>> 62410496
}<|MERGE_RESOLUTION|>--- conflicted
+++ resolved
@@ -1,9 +1,4 @@
 {
-<<<<<<< HEAD
-  "simple_burn": "243859",
+  "simple_burn": "244434",
   "simple_mint": "228634"
-=======
-  "simple_burn": "237482",
-  "simple_mint": "222301"
->>>>>>> 62410496
 }